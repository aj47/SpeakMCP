import fs from "fs"
import path from "path"
import { configStore } from "./config"
import { mcpService } from "./mcp-service"
import { MCPServerConfig } from "../shared/types"

export interface DiagnosticInfo {
  timestamp: number
  system: {
    platform: string
    nodeVersion: string
    electronVersion: string
  }
  config: {
    mcpServersCount: number
    mcpToolsEnabled: boolean
    mcpAgentModeEnabled: boolean
  }
  mcp: {
    availableTools: number
    serverStatus: Record<string, { connected: boolean; toolCount: number }>
  }
  errors: Array<{
    timestamp: number
    level: "error" | "warning" | "info"
    component: string
    message: string
    stack?: string
  }>
}

class DiagnosticsService {
  private static instance: DiagnosticsService | null = null
  private errorLog: DiagnosticInfo["errors"] = []
  private maxErrorLogSize = 100

  static getInstance(): DiagnosticsService {
    if (!DiagnosticsService.instance) {
      DiagnosticsService.instance = new DiagnosticsService()
    }
    return DiagnosticsService.instance
  }

  private constructor() {
    // Set up global error handlers
    this.setupErrorHandlers()
  }

  private setupErrorHandlers(): void {
    // Capture unhandled promise rejections
    process.on("unhandledRejection", (reason, promise) => {
      this.logError("system", "Unhandled Promise Rejection", {
        reason: String(reason),
        promise: String(promise),
      })
    })

    // Capture uncaught exceptions
    process.on("uncaughtException", (error) => {
      this.logError("system", "Uncaught Exception", {
        message: error.message,
        stack: error.stack,
      })
    })
  }

  logError(component: string, message: string, details?: any): void {
    const errorEntry = {
      timestamp: Date.now(),
      level: "error" as const,
      component,
      message,
      stack: details?.stack || new Error().stack,
    }

    this.errorLog.push(errorEntry)

    // Keep log size manageable
    if (this.errorLog.length > this.maxErrorLogSize) {
      this.errorLog = this.errorLog.slice(-this.maxErrorLogSize)
    }

    // Console logging removed to keep console clean
  }

  logWarning(component: string, message: string, details?: any): void {
    const warningEntry = {
      timestamp: Date.now(),
      level: "warning" as const,
      component,
      message,
      stack: details?.stack,
    }

    this.errorLog.push(warningEntry)

    if (this.errorLog.length > this.maxErrorLogSize) {
      this.errorLog = this.errorLog.slice(-this.maxErrorLogSize)
    }

    // Console logging removed to keep console clean
  }

  logInfo(component: string, message: string, _details?: any): void {
    const infoEntry = {
      timestamp: Date.now(),
      level: "info" as const,
      component,
      message,
    }

    this.errorLog.push(infoEntry)

    if (this.errorLog.length > this.maxErrorLogSize) {
      this.errorLog = this.errorLog.slice(-this.maxErrorLogSize)
    }

    // Console logging removed to keep console clean
  }

  async generateDiagnosticReport(): Promise<DiagnosticInfo> {
    const config = configStore.get()

    return {
      timestamp: Date.now(),
      system: {
        platform: process.platform,
        nodeVersion: process.version,
        electronVersion: process.versions.electron || "unknown",
      },
      config: {
        mcpServersCount: Object.keys(config.mcpConfig?.mcpServers || {}).length,
<<<<<<< HEAD
        mcpToolsEnabled: true,
        mcpAgentModeEnabled: true,
=======
        mcpToolsEnabled: true, // MCP tools are now always enabled
        mcpAgentModeEnabled: true, // Agent mode is now always enabled
>>>>>>> 95467c6c
      },
      mcp: {
        availableTools: mcpService.getAvailableTools().length,
        serverStatus: await this.getServerStatus(),
      },
      errors: [...this.errorLog],
    }
  }

  private async getServerStatus(): Promise<
    Record<string, { connected: boolean; toolCount: number }>
  > {
    const config = configStore.get()
    const serverStatus: Record<
      string,
      { connected: boolean; toolCount: number }
    > = {}

    for (const [serverName, serverConfig] of Object.entries(
      config.mcpConfig?.mcpServers || {},
    )) {
      try {
        const testResult = await mcpService.testServerConnection(
          serverName,
          serverConfig as MCPServerConfig,
        )
        serverStatus[serverName] = {
          connected: testResult.success,
          toolCount: testResult.toolCount || 0,
        }
      } catch (error) {
        serverStatus[serverName] = {
          connected: false,
          toolCount: 0,
        }
      }
    }

    return serverStatus
  }

  async saveDiagnosticReport(filePath?: string): Promise<string> {
    const report = await this.generateDiagnosticReport()
    const timestamp = new Date().toISOString().replace(/[:.]/g, "-")
    const defaultPath =
      filePath ||
      path.join(process.cwd(), `diagnostic-report-${timestamp}.json`)

    fs.writeFileSync(defaultPath, JSON.stringify(report, null, 2))

    return defaultPath
  }

  getRecentErrors(count: number = 10): DiagnosticInfo["errors"] {
    return this.errorLog.slice(-count)
  }

  clearErrorLog(): void {
    this.errorLog = []
  }

  // Health check method
  async performHealthCheck(): Promise<{
    overall: "healthy" | "warning" | "critical"
    checks: Record<
      string,
      { status: "pass" | "fail" | "warning"; message: string }
    >
  }> {
    const checks: Record<
      string,
      { status: "pass" | "fail" | "warning"; message: string }
    > = {}

    // Check MCP service
    try {
      const tools = mcpService.getAvailableTools()
      checks.mcpService = {
        status: tools.length > 0 ? "pass" : "warning",
        message: `${tools.length} tools available`,
      }
    } catch (error) {
      checks.mcpService = {
        status: "fail",
        message: `MCP service error: ${error}`,
      }
    }

    // Check recent errors
    const recentErrors = this.errorLog.filter(
      (e) => e.level === "error" && Date.now() - e.timestamp < 5 * 60 * 1000, // Last 5 minutes
    )

    checks.recentErrors = {
      status:
        recentErrors.length === 0
          ? "pass"
          : recentErrors.length < 5
            ? "warning"
            : "fail",
      message: `${recentErrors.length} errors in last 5 minutes`,
    }

    // Check configuration
    const config = configStore.get()
    const mcpServers = config.mcpConfig?.mcpServers || {}
    checks.configuration = {
      status: Object.keys(mcpServers).length > 0 ? "pass" : "warning",
      message: `${Object.keys(mcpServers).length} MCP servers configured`,
    }

    // Determine overall status
    const failCount = Object.values(checks).filter(
      (c) => c.status === "fail",
    ).length
    const warningCount = Object.values(checks).filter(
      (c) => c.status === "warning",
    ).length

    let overall: "healthy" | "warning" | "critical" = "healthy"
    if (failCount > 0) {
      overall = "critical"
    } else if (warningCount > 0) {
      overall = "warning"
    }

    return { overall, checks }
  }
}

export const diagnosticsService = DiagnosticsService.getInstance()<|MERGE_RESOLUTION|>--- conflicted
+++ resolved
@@ -130,13 +130,8 @@
       },
       config: {
         mcpServersCount: Object.keys(config.mcpConfig?.mcpServers || {}).length,
-<<<<<<< HEAD
-        mcpToolsEnabled: true,
-        mcpAgentModeEnabled: true,
-=======
         mcpToolsEnabled: true, // MCP tools are now always enabled
         mcpAgentModeEnabled: true, // Agent mode is now always enabled
->>>>>>> 95467c6c
       },
       mcp: {
         availableTools: mcpService.getAvailableTools().length,

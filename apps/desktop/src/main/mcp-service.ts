import { Client } from "@modelcontextprotocol/sdk/client/index.js"
import { StdioClientTransport } from "@modelcontextprotocol/sdk/client/stdio.js"
import { WebSocketClientTransport } from "@modelcontextprotocol/sdk/client/websocket.js"
import { StreamableHTTPClientTransport } from "@modelcontextprotocol/sdk/client/streamableHttp.js"
import {
  CreateMessageRequestSchema,
  ElicitRequestSchema,
  ElicitationCompleteNotificationSchema,
} from "@modelcontextprotocol/sdk/types.js"
import type {
  CreateMessageRequest,
  CreateMessageResult,
  ElicitRequest,
  ElicitResult,
  ClientCapabilities,
} from "@modelcontextprotocol/sdk/types.js"
import { configStore } from "./config"
import {
  MCPConfig,
  MCPServerConfig,
  MCPTransportType,
  Config,
  ServerLogEntry,
  ProfilesData,
  ProfileMcpServerConfig,
} from "../shared/types"
import { requestElicitation, handleElicitationComplete, cancelAllElicitations } from "./mcp-elicitation"
import { requestSampling, cancelAllSamplingRequests } from "./mcp-sampling"
import { inferTransportType, normalizeMcpConfig } from "../shared/mcp-utils"
import { spawn } from "child_process"
import { promisify } from "util"
import { access, constants, readFileSync, existsSync } from "fs"
import path from "path"
import os from "os"
import { diagnosticsService } from "./diagnostics"
import { state, agentProcessManager } from "./state"
import { OAuthClient } from "./oauth-client"
import { oauthStorage } from "./oauth-storage"
import { isDebugTools, logTools } from "./debug"
import { app, dialog } from "electron"
import { builtinTools, executeBuiltinTool, isBuiltinTool, BUILTIN_SERVER_NAME } from "./builtin-tools"

const accessAsync = promisify(access)

export interface MCPTool {
  name: string
  description: string
  inputSchema: any
}

export interface MCPToolCall {
  name: string
  arguments: any
}

export interface MCPToolResult {
  content: Array<{
    type: "text"
    text: string
  }>
  isError?: boolean
}

export interface LLMToolCallResponse {
  content?: string
  toolCalls?: MCPToolCall[]
  needsMoreWork?: boolean
}

export class MCPService {
  private clients: Map<string, Client> = new Map()
  private transports: Map<
    string,
    | StdioClientTransport
    | WebSocketClientTransport
    | StreamableHTTPClientTransport
  > = new Map()
  private oauthClients: Map<string, OAuthClient> = new Map()
  private availableTools: MCPTool[] = []
  private disabledTools: Set<string> = new Set()
  private isInitializing = false
  private initializationPromise: Promise<void> | null = null
  private initializationProgress: {
    current: number
    total: number
    currentServer?: string
  } = { current: 0, total: 0 }

  private serverLogs: Map<string, ServerLogEntry[]> = new Map()
  private readonly MAX_LOG_ENTRIES = 1000

  private runtimeDisabledServers: Set<string> = new Set()
  private initializedServers: Set<string> = new Set()
  private hasBeenInitialized = false

  private activeResources = new Map<
    string,
    {
      serverId: string
      resourceId: string
      resourceType: string
      lastUsed: number
    }
  >()

  private sessionCleanupInterval: ReturnType<typeof setInterval> | null = null

  constructor() {
    this.sessionCleanupInterval = setInterval(
      () => {
        this.cleanupInactiveResources()
      },
      5 * 60 * 1000,
    )

    try {
      const config = configStore.get()
      const persistedServers = config?.mcpRuntimeDisabledServers
      if (Array.isArray(persistedServers)) {
        for (const serverName of persistedServers) {
          this.runtimeDisabledServers.add(serverName)
        }
      }

      const persistedTools = config?.mcpDisabledTools
      if (Array.isArray(persistedTools)) {
        for (const toolName of persistedTools) {
          this.disabledTools.add(toolName)
        }
      }

      // Check if current profile has allServersDisabledByDefault enabled
      // If so, derive runtimeDisabledServers directly from enabledServers to avoid config/profile drift
      // This handles newly-added MCP servers and ensures servers in enabledServers are not disabled
      const profilesPath = path.join(
        app.getPath("appData"),
        process.env.APP_ID,
        "profiles.json"
      )
      if (existsSync(profilesPath)) {
        const profilesData = JSON.parse(readFileSync(profilesPath, "utf8")) as ProfilesData
        const currentProfile = profilesData.profiles?.find(
          (p) => p.id === profilesData.currentProfileId
        )
        const mcpServerConfig = currentProfile?.mcpServerConfig
        if (mcpServerConfig?.allServersDisabledByDefault) {
          // Get all configured MCP server names
          const allServerNames = Object.keys(config?.mcpConfig?.mcpServers || {})
          const enabledServers = new Set(mcpServerConfig.enabledServers || [])

          // Derive runtimeDisabledServers directly from enabledServers (source of truth)
          // This avoids drift where stale mcpRuntimeDisabledServers contains servers
          // that are now in enabledServers
          this.runtimeDisabledServers.clear()
          for (const serverName of allServerNames) {
            if (!enabledServers.has(serverName)) {
              this.runtimeDisabledServers.add(serverName)
            }
          }

          // Persist the derived runtimeDisabledServers to configStore
          // This ensures status/reporting paths (e.g., list_mcp_servers, getDetailedToolList)
          // that read from configStore stay in sync with actual runtime state
          try {
            const updatedConfig: Config = {
              ...config,
              mcpRuntimeDisabledServers: Array.from(this.runtimeDisabledServers),
            }
            configStore.save(updatedConfig)
          } catch (persistError) {
            // Ignore persistence errors; runtime state will still be respected in-session
          }
        }
      }
    } catch (e) {}

  }

  /**
   * Get the client capabilities to declare during initialization.
   * This enables elicitation (form and URL mode) and sampling support.
   */
  private getClientCapabilities(): ClientCapabilities {
    return {
      // Enable elicitation support (form and URL mode)
      elicitation: {},
      // Enable sampling support (servers can request LLM completions)
      sampling: {},
      // Enable roots support (servers can list file system roots)
      roots: {
        listChanged: true,
      },
    }
  }

  /**
   * Set up request handlers for a connected client.
   * These handlers process incoming requests from MCP servers.
   */
  private setupClientRequestHandlers(client: Client, serverName: string): void {
    // Handle elicitation requests from server
    client.setRequestHandler(ElicitRequestSchema, async (request) => {
      diagnosticsService.logInfo(
        "mcp-service",
        `Received elicitation request from ${serverName}: ${request.params?.message || "no message"}`
      )

      const params = request.params
      const requestId = `elicit_${Date.now()}_${Math.random().toString(36).substr(2, 9)}`

      if (params.mode === "url") {
        // URL mode elicitation
        const result = await requestElicitation({
          mode: "url",
          serverName,
          message: params.message,
          url: params.url,
          elicitationId: params.elicitationId,
          requestId,
        })
        return result as ElicitResult
      } else {
        // Form mode elicitation (default)
        const result = await requestElicitation({
          mode: "form",
          serverName,
          message: params.message,
          requestedSchema: params.requestedSchema as any,
          requestId,
        })
        return result as ElicitResult
      }
    })

    // Handle sampling requests from server (server wants to use our LLM)
    client.setRequestHandler(CreateMessageRequestSchema, async (request) => {
      diagnosticsService.logInfo(
        "mcp-service",
        `Received sampling request from ${serverName}: ${request.params?.messages?.length || 0} messages`
      )

      const params = request.params
      const requestId = `sample_${Date.now()}_${Math.random().toString(36).substr(2, 9)}`

      const result = await requestSampling({
        serverName,
        requestId,
        messages: params.messages as any,
        systemPrompt: params.systemPrompt,
        maxTokens: params.maxTokens,
        temperature: params.temperature,
        modelPreferences: params.modelPreferences as any,
      })

      if (!result.approved) {
        // User declined the sampling request
        throw new Error("Sampling request was declined by user")
      }

      // Return the sampling result in MCP format
      return {
        role: "assistant",
        content: result.content || { type: "text", text: "" },
        model: result.model || "unknown",
        stopReason: result.stopReason,
      } as CreateMessageResult
    })

    // Handle elicitation complete notifications (for URL mode)
    client.setNotificationHandler(ElicitationCompleteNotificationSchema, (notification) => {
      const elicitationId = notification.params?.elicitationId
      if (elicitationId) {
        diagnosticsService.logInfo(
          "mcp-service",
          `Received elicitation complete notification from ${serverName}: ${elicitationId}`
        )
        handleElicitationComplete(elicitationId)
      }
    })
  }

  trackResource(
    serverId: string,
    resourceId: string,
    resourceType: string = "session",
  ): void {
    const key = `${serverId}:${resourceType}:${resourceId}`
    this.activeResources.set(key, {
      serverId,
      resourceId,
      resourceType,
      lastUsed: Date.now(),
    })
  }

  updateResourceActivity(
    serverId: string,
    resourceId: string,
    resourceType: string = "session",
  ): void {
    const key = `${serverId}:${resourceType}:${resourceId}`
    const resource = this.activeResources.get(key)
    if (resource) {
      resource.lastUsed = Date.now()
    }
  }

  private cleanupInactiveResources(): void {
    const thirtyMinutesAgo = Date.now() - 30 * 60 * 1000
    let cleanedCount = 0

    for (const [key, resource] of this.activeResources) {
      if (resource.lastUsed < thirtyMinutesAgo) {
        this.activeResources.delete(key)
        cleanedCount++
      }
    }
  }

  getTrackedResources(): Array<{
    serverId: string
    resourceId: string
    resourceType: string
    lastUsed: number
  }> {
    return Array.from(this.activeResources.values())
  }

  private trackResourceFromResult(
    serverName: string,
    result: MCPToolResult,
  ): void {
    if (!result.isError && result.content[0]?.text) {
      const text = result.content[0].text

      const resourcePatterns = [
        {
          pattern: /(?:Session|session)\s+(?:ID|id):\s*([a-f0-9-]+)/i,
          type: "session",
        },
        {
          pattern: /(?:Connection|connection)\s+(?:ID|id):\s*([a-f0-9-]+)/i,
          type: "connection",
        },
        { pattern: /(?:Handle|handle):\s*([a-f0-9-]+)/i, type: "handle" },
      ]

      for (const { pattern, type } of resourcePatterns) {
        const match = text.match(pattern)
        if (match && match[1]) {
          this.trackResource(serverName, match[1], type)
          break
        }
      }
    }
  }

  async initialize(): Promise<void> {
    // If initialization is already in progress, return the existing promise
    if (this.initializationPromise) {
      return this.initializationPromise
    }

    // Create and store the initialization promise
    this.initializationPromise = (async () => {
      try {
        this.isInitializing = true
        this.initializationProgress = { current: 0, total: 0 }

        const baseConfig = configStore.get()
        const { normalized: normalizedMcpConfig, changed: mcpConfigChanged } = normalizeMcpConfig(
          baseConfig.mcpConfig || { mcpServers: {} },
        )

        const config: Config = mcpConfigChanged
          ? { ...baseConfig, mcpConfig: normalizedMcpConfig }
          : baseConfig

        if (mcpConfigChanged) {
          configStore.save(config)
        }

        const mcpConfig = config.mcpConfig

        if (isDebugTools()) {
          logTools("MCP Service initialization starting")
        }

        if (
          !mcpConfig ||
          !mcpConfig.mcpServers ||
          Object.keys(mcpConfig.mcpServers).length === 0
        ) {
          if (isDebugTools()) {
            logTools("MCP Service initialization complete - no servers configured")
          }
          this.availableTools = []
          this.isInitializing = false
          this.hasBeenInitialized = true
          return
        }

    const serversToInitialize = Object.entries(mcpConfig.mcpServers).filter(
      ([serverName, serverConfig]) => {
        if ((serverConfig as MCPServerConfig).disabled) {
          if (isDebugTools()) {
            logTools(`Skipping server ${serverName} - disabled in config`)
          }
          return false
        }

        if (this.runtimeDisabledServers.has(serverName)) {
          if (isDebugTools()) {
            logTools(`Skipping server ${serverName} - runtime disabled by user`)
          }
          return false
        }

        if (!this.hasBeenInitialized) {
          return true
        }

        const alreadyInitialized = this.initializedServers.has(serverName)
        if (isDebugTools() && alreadyInitialized) {
          logTools(`Skipping server ${serverName} - already initialized`)
        }
        return !alreadyInitialized
      },
    )

    if (isDebugTools()) {
      logTools(`Found ${serversToInitialize.length} servers to initialize`,
        serversToInitialize.map(([name]) => name))
    }

    this.initializationProgress.total = serversToInitialize.length

    // Initialize servers
    for (const [serverName, serverConfig] of serversToInitialize) {
      this.initializationProgress.currentServer = serverName

      if (isDebugTools()) {
        logTools(`Starting initialization of server: ${serverName}`)
      }

      try {
        await this.initializeServer(serverName, serverConfig as MCPServerConfig)
        this.initializedServers.add(serverName)
        if (isDebugTools()) {
          logTools(`Successfully initialized server: ${serverName}`)
        }
      } catch (error) {
        if (isDebugTools()) {
          logTools(`Failed to initialize server: ${serverName}`, error)
        }
        // Server status will be computed dynamically in getServerStatus()
      }

      this.initializationProgress.current++
    }

    this.isInitializing = false
    this.hasBeenInitialized = true

    if (isDebugTools()) {
      logTools(`MCP Service initialization complete. Total tools available: ${this.availableTools.length}`)
    }
      } finally {
        // Always clear the initialization promise so subsequent calls can re-run if needed
        this.initializationPromise = null
      }
    })()

    return this.initializationPromise
  }

  private async createTransport(
    serverName: string,
    serverConfig: MCPServerConfig,
  ): Promise<
    | StdioClientTransport
    | WebSocketClientTransport
    | StreamableHTTPClientTransport
  > {
    const transportType = inferTransportType(serverConfig)

    switch (transportType) {
      case "stdio":
        if (!serverConfig.command) {
          throw new Error("Command is required for stdio transport")
        }
        const resolvedCommand = await this.resolveCommandPath(
          serverConfig.command,
        )
        const environment = await this.prepareEnvironment(serverConfig.env)

        // Create transport with stderr piped so we can capture logs
        const transport = new StdioClientTransport({
          command: resolvedCommand,
          args: serverConfig.args || [],
          env: environment,
          stderr: "pipe", // Pipe stderr so we can capture it
        })

        return transport

      case "websocket":
        if (!serverConfig.url) {
          throw new Error("URL is required for websocket transport")
        }
        return new WebSocketClientTransport(new URL(serverConfig.url))

      case "streamableHttp":
        if (!serverConfig.url) {
          throw new Error("URL is required for streamableHttp transport")
        }

        // For streamableHttp, we need to handle OAuth properly
        return await this.createStreamableHttpTransport(serverName, serverConfig)

      default:
        throw new Error(`Unsupported transport type: ${transportType}`)
    }
  }

  private async initializeServer(
    serverName: string,
    serverConfig: MCPServerConfig,
    options: { allowAutoOAuth?: boolean } = {},
  ) {
    diagnosticsService.logInfo(
      "mcp-service",
      `Initializing server: ${serverName}`,
    )

    if (isDebugTools()) {
      logTools(`Initializing server: ${serverName}`, {
        transport: inferTransportType(serverConfig),
        command: serverConfig.command,
        args: serverConfig.args,
        env: Object.keys(serverConfig.env || {}),
      })
    }

    // Remove any existing tools from this server to prevent duplicates
    // This handles cases where initializeServer is called multiple times
    // (e.g., reconnection, OAuth retry, profile switch)
    this.availableTools = this.availableTools.filter(
      (tool) => !tool.name.startsWith(`${serverName}:`),
    )

    try {
      const transportType = inferTransportType(serverConfig)

      // Initialize log storage for this server
      this.serverLogs.set(serverName, [])

      // Create appropriate transport based on configuration
      let transport = await this.createTransport(serverName, serverConfig)

      // For stdio transport, capture logs from the transport's stderr
      if (transportType === "stdio" && transport instanceof StdioClientTransport) {
        const stderrStream = transport.stderr

        if (stderrStream) {
          stderrStream.on('data', (data) => {
            const message = data.toString()
            this.addLogEntry(serverName, message)
            if (isDebugTools()) {
              logTools(`[${serverName}] ${message}`)
            }
          })
        }
      }
      let client: Client | null = null
      let retryWithOAuth = false

      const connectTimeout = serverConfig.timeout || 10000

      try {
        client = new Client(
          {
            name: "speakmcp-mcp-client",
            version: "1.0.0",
          },
          {
            capabilities: this.getClientCapabilities(),
          },
        )

        // Set up request handlers for elicitation and sampling
        this.setupClientRequestHandlers(client, serverName)

        // Connect to the server with timeout
        const connectPromise = client.connect(transport)
        const timeoutPromise = new Promise<never>((_, reject) => {
          setTimeout(
            () =>
              reject(new Error(`Connection timeout after ${connectTimeout}ms`)),
            connectTimeout,
          )
        })

        await Promise.race([connectPromise, timeoutPromise])
      } catch (error) {
        // Check if this is a 401 Unauthorized error for streamableHttp transport
        if (serverConfig.transport === "streamableHttp" &&
            error instanceof Error &&
            (error.message.includes("HTTP 401") || error.message.includes("invalid_token"))) {

          // Only attempt automatic OAuth if explicitly allowed (not during app startup)
          if (options.allowAutoOAuth) {
            diagnosticsService.logInfo("mcp-service", `Server ${serverName} requires OAuth authentication, initiating flow`)
            retryWithOAuth = true

            // Clean up the failed client
            if (client) {
              try {
                await client.close()
              } catch (closeError) {
                // Ignore close errors
              }
            }

            // Create new transport with OAuth
            transport = await this.handle401AndRetryWithOAuth(serverName, serverConfig)

            // Create new client
            client = new Client(
              {
                name: "speakmcp-mcp-client",
                version: "1.0.0",
              },
              {
                capabilities: this.getClientCapabilities(),
              },
            )

            // Set up request handlers for elicitation and sampling
            this.setupClientRequestHandlers(client, serverName)

            // Retry connection with OAuth
            const retryConnectPromise = client.connect(transport)
            const retryTimeoutPromise = new Promise<never>((_, reject) => {
              setTimeout(
                () =>
                  reject(new Error(`OAuth retry connection timeout after ${connectTimeout}ms`)),
                connectTimeout,
              )
            })

            await Promise.race([retryConnectPromise, retryTimeoutPromise])
          } else {
            // During app startup, don't trigger OAuth flow automatically
            // Just log the requirement and let the server remain disconnected
            diagnosticsService.logInfo("mcp-service", `Server ${serverName} requires OAuth authentication - user must manually authenticate`)

            // Clean up the failed client
            if (client) {
              try {
                await client.close()
              } catch (closeError) {
                // Ignore close errors
              }
            }

            // Throw a specific error that indicates OAuth is required
            throw new Error(`Server requires OAuth authentication. Please configure OAuth settings and authenticate manually.`)
          }
        } else {
          // Re-throw non-401 errors
          throw error
        }
      }

      // Store the client and transport
      this.clients.set(serverName, client!)
      this.transports.set(serverName, transport)

      // Get available tools from the server
      const toolsResult = await client.listTools()

      if (isDebugTools()) {
        logTools(`Server ${serverName} connected successfully`, {
          toolCount: toolsResult.tools.length,
          tools: toolsResult.tools.map(t => ({ name: t.name, description: t.description }))
        })
      }

      // Add tools to our registry with server prefix
      for (const tool of toolsResult.tools) {
        this.availableTools.push({
          name: `${serverName}:${tool.name}`,
          description: tool.description || `Tool from ${serverName} server`,
          inputSchema: tool.inputSchema,
        })
      }

      // For stdio transport, track the process for agent mode
      if (transportType === "stdio" && transport instanceof StdioClientTransport) {
        const pid = transport.pid
        if (pid) {
          // We need to get the actual ChildProcess object to track it
          // Unfortunately, the SDK doesn't expose the process directly
          // So we'll store the PID for now and handle cleanup via the transport
          if (isDebugTools()) {
            logTools(`[${serverName}] Process started with PID: ${pid}`)
          }
        }
      }
    } catch (error) {
      diagnosticsService.logError(
        "mcp-service",
        `Failed to initialize server ${serverName}`,
        error,
      )

      if (isDebugTools()) {
        logTools(`Server initialization failed: ${serverName}`, {
          error: error instanceof Error ? error.message : String(error),
          stack: error instanceof Error ? error.stack : undefined
        })
      }

      // Clean up any partial initialization
      this.cleanupServer(serverName)

      // Re-throw to let the caller handle it
      throw error
    }
  }

  private cleanupServer(serverName: string) {
    // Get transport before deleting
    const transport = this.transports.get(serverName)

    this.transports.delete(serverName)
    this.clients.delete(serverName)
    this.initializedServers.delete(serverName)

    // Cancel any pending elicitation/sampling requests for this server
    cancelAllElicitations(serverName)
    cancelAllSamplingRequests(serverName)

    // Close the transport (which will terminate the process for stdio)
    if (transport) {
      try {
        transport.close()
      } catch (error) {
        // Ignore cleanup errors
      }
    }

    // Clear server logs
    this.serverLogs.delete(serverName)

    // Remove tools from this server
    this.availableTools = this.availableTools.filter(
      (tool) => !tool.name.startsWith(`${serverName}:`),
    )
  }

  /**
   * Set runtime enabled/disabled state for a server
   * This is separate from the config disabled flag and represents user preference
   * Also auto-saves to the current profile's mcpServerConfig
   *
   * NOTE: Disabling a server only hides its tools from the current profile.
   * The server process continues running to avoid disrupting other sessions
   * that may still need it. Servers are persistent infrastructure.
   */
  setServerRuntimeEnabled(serverName: string, enabled: boolean): boolean {
    const config = configStore.get()
    const mcpConfig = config.mcpConfig

    // Check if server exists in config
    if (!mcpConfig?.mcpServers?.[serverName]) {
      return false
    }

    if (enabled) {
      this.runtimeDisabledServers.delete(serverName)
    } else {
      this.runtimeDisabledServers.add(serverName)
      // Server continues running - we only hide its tools from the current profile
      // This avoids disrupting running agent sessions that may still need the server
    }

    // Persist runtime disabled servers list to config so it survives app restarts
    try {
      const cfg: Config = {
        ...config,
        mcpRuntimeDisabledServers: Array.from(this.runtimeDisabledServers),
      }
      configStore.save(cfg)
    } catch (e) {
      // Ignore persistence errors; runtime state will still be respected in-session
    }

    // Auto-save to current profile so switching profiles restores this state
    this.saveCurrentStateToProfile()

    return true
  }

  /**
   * Get the runtime enabled state of a server
   */
  isServerRuntimeEnabled(serverName: string): boolean {
    return !this.runtimeDisabledServers.has(serverName)
  }

  /**
   * Apply MCP configuration from a profile
   * This updates the runtime enabled/disabled state for servers and tools
   *
   * NOTE: Disabling servers only hides their tools from the current profile.
   * Server processes continue running to avoid disrupting other sessions.
   * Servers are persistent infrastructure that should remain available.
   *
   * @param disabledServers - Array of server names to disable (only used when allServersDisabledByDefault is false)
   * @param disabledTools - Array of tool names to disable
   * @param allServersDisabledByDefault - If true, ALL servers are disabled except those in enabledServers (strict opt-in mode, disabledServers is ignored). If false, only servers in disabledServers are disabled.
   * @param enabledServers - When allServersDisabledByDefault is true, servers in this list are explicitly enabled (user opt-in)
   */
  applyProfileMcpConfig(disabledServers?: string[], disabledTools?: string[], allServersDisabledByDefault?: boolean, enabledServers?: string[]): void {
    const config = configStore.get()
    const mcpConfig = config.mcpConfig
    const allServerNames = Object.keys(mcpConfig?.mcpServers || {})

    // Reset runtime disabled servers based on profile config
    // Enable all servers first, then disable those specified in the profile
    // NOTE: We only update the runtimeDisabledServers set - we do NOT stop server processes
    // This ensures running agent sessions aren't disrupted when switching profiles
    this.runtimeDisabledServers.clear()

    if (allServersDisabledByDefault) {
      // When allServersDisabledByDefault is true, disable ALL servers EXCEPT those explicitly enabled
      // enabledServers contains servers the user has opted-in to use for this profile
      const enabledSet = new Set(enabledServers || [])
      for (const serverName of allServerNames) {
        if (!enabledSet.has(serverName)) {
          this.runtimeDisabledServers.add(serverName)
          // Server continues running - we only hide its tools from the current profile
        }
      }
    } else if (disabledServers && disabledServers.length > 0) {
      // Only disable explicitly listed servers
      for (const serverName of disabledServers) {
        // Only add if server exists in config
        if (allServerNames.includes(serverName)) {
          this.runtimeDisabledServers.add(serverName)
          // Server continues running - we only hide its tools from the current profile
        }
      }
    }

    // Reset disabled tools based on profile config
    // We add all profile-specified disabled tools without checking availableTools
    // because servers may not be initialized yet. When servers start later,
    // their tools will be correctly filtered out by getAvailableTools().
    // Orphaned tool names are cleaned up by cleanupOrphanedTools().
    this.disabledTools.clear()

    if (disabledTools && disabledTools.length > 0) {
      for (const toolName of disabledTools) {
        this.disabledTools.add(toolName)
      }
    }

    // Persist the new state to config
    try {
      const cfg: Config = {
        ...config,
        mcpRuntimeDisabledServers: Array.from(this.runtimeDisabledServers),
        mcpDisabledTools: Array.from(this.disabledTools),
      }
      configStore.save(cfg)

      if (isDebugTools()) {
        logTools(`Applied profile MCP config: ${this.runtimeDisabledServers.size} servers disabled, ${this.disabledTools.size} tools disabled`)
      }
    } catch (e) {
      // Ignore persistence errors; runtime state will still be respected in-session
    }

    // Start any servers that are now enabled and were not previously running
    for (const serverName of allServerNames) {
      const serverConfig = mcpConfig?.mcpServers?.[serverName]
      if (
        serverConfig &&
        !serverConfig.disabled &&
        !this.runtimeDisabledServers.has(serverName) &&
        !this.initializedServers.has(serverName)
      ) {
        // Initialize the server
        this.initializeServer(serverName, serverConfig, { allowAutoOAuth: false }).catch((error) => {
          if (isDebugTools()) {
            logTools(`Failed to start server ${serverName} after profile switch: ${error}`)
          }
        })
      }
    }
  }

  /**
   * Get current MCP configuration state (for saving to profile)
   */
  getCurrentMcpConfigState(): { disabledServers: string[], disabledTools: string[], enabledServers: string[] } {
    // Calculate enabled servers as all servers minus disabled servers
    const config = configStore.get()
    const mcpConfig = config.mcpConfig
    const allServerNames = Object.keys(mcpConfig?.mcpServers || {})
    const enabledServers = allServerNames.filter(name => !this.runtimeDisabledServers.has(name))

    return {
      disabledServers: Array.from(this.runtimeDisabledServers),
      disabledTools: Array.from(this.disabledTools),
      enabledServers,
    }
  }

  /**
   * Save current MCP server/tool state to the current profile
   * This is called automatically when server or tool state changes
   */
  private saveCurrentStateToProfile(): void {
    try {
      // Dynamic import to avoid circular dependency
      import("./profile-service").then(({ profileService }) => {
        const currentProfileId = profileService.getCurrentProfile()?.id
        if (!currentProfileId) return

        const state = this.getCurrentMcpConfigState()
        profileService.saveCurrentMcpStateToProfile(
          currentProfileId,
          state.disabledServers,
          state.disabledTools,
          state.enabledServers
        )

        if (isDebugTools()) {
          logTools(`Auto-saved MCP state to profile ${currentProfileId}: ${state.disabledServers.length} servers disabled, ${state.enabledServers.length} servers enabled, ${state.disabledTools.length} tools disabled`)
        }
      }).catch(() => {
        // Ignore errors - profile save is best-effort
      })
    } catch (e) {
      // Ignore errors - profile save is best-effort
    }
  }

  /**
   * Clean up tools from servers that no longer exist in configuration
   * This prevents accumulation of orphaned tools from deleted servers
   */
  private cleanupOrphanedTools(): void {
    const config = configStore.get()
    const mcpConfig = config.mcpConfig
    const configuredServers = mcpConfig?.mcpServers || {}

    // Remove tools from servers that no longer exist in config
    this.availableTools = this.availableTools.filter((tool) => {
      const serverName = tool.name.includes(":")
        ? tool.name.split(":")[0]
        : "unknown"
      return configuredServers[serverName] !== undefined
    })

    // Also clean up disabled tools for non-existent servers
    const orphanedDisabledTools = Array.from(this.disabledTools).filter((toolName) => {
      const serverName = toolName.includes(":")
        ? toolName.split(":")[0]
        : "unknown"
      return configuredServers[serverName] === undefined
    })

    if (orphanedDisabledTools.length > 0) {
      for (const toolName of orphanedDisabledTools) {
        this.disabledTools.delete(toolName)
      }

      // Persist the cleanup to config
      try {
        const config = configStore.get()
        const cfg: Config = {
          ...config,
          mcpDisabledTools: Array.from(this.disabledTools),
        }
        configStore.save(cfg)
      } catch (e) {
        // Ignore persistence errors
      }
    }
  }

  /**
   * Check if a server should be available (not config-disabled and not runtime-disabled)
   */
  isServerAvailable(serverName: string): boolean {
    const config = configStore.get()
    const mcpConfig = config.mcpConfig
    const serverConfig = mcpConfig?.mcpServers?.[serverName]

    if (!serverConfig || serverConfig.disabled) {
      return false
    }

    return !this.runtimeDisabledServers.has(serverName)
  }

  /**
   * Filter tool responses to reduce context size
   * Uses a 50KB threshold - MCP servers handle their own pagination
   */
  private filterToolResponse(
    _serverName: string,
    _toolName: string,
    content: Array<{ type: string; text: string }>
  ): Array<{ type: string; text: string }> {
    const TRUNCATION_LIMIT = 50000
    return content.map((item) => {
      if (item.text.length > TRUNCATION_LIMIT) {
        return {
          type: item.type,
          text: item.text.substring(0, TRUNCATION_LIMIT) + '\n\n[truncated]'
        }
      }
      return item
    })
  }

  /**
   * Process large tool responses with chunking and summarization
   */
  private async processLargeToolResponse(
    serverName: string,
    toolName: string,
    content: Array<{ type: string; text: string }>,
    onProgress?: (message: string) => void
  ): Promise<Array<{ type: string; text: string }>> {
    const config = configStore.get()

    // Use configurable thresholds
    const LARGE_RESPONSE_THRESHOLD = config.mcpToolResponseLargeThreshold ?? 20000
    const CRITICAL_RESPONSE_THRESHOLD = config.mcpToolResponseCriticalThreshold ?? 50000

    // Check if processing is enabled
    if (!config.mcpToolResponseProcessingEnabled) {
      return content // Return unprocessed if disabled
    }

    return Promise.all(content.map(async (item) => {
      const responseSize = item.text.length

      // Small responses - no additional processing needed
      if (responseSize < LARGE_RESPONSE_THRESHOLD) {
        return item
      }

      // Large responses - apply intelligent summarization
      if (responseSize >= CRITICAL_RESPONSE_THRESHOLD) {
        // Notify user of processing if enabled
        if (onProgress && config.mcpToolResponseProgressUpdates) {
          onProgress(`Processing large response from ${serverName}:${toolName} (${Math.round(responseSize/1000)}KB)`)
        }

        // For very large responses, use aggressive summarization
        const summarized = await this.summarizeLargeResponse(
          item.text,
          serverName,
          toolName,
          'aggressive',
          onProgress
        )
        return {
          type: item.type,
          text: `[summarized]\n${summarized}`
        }
      } else {
        // Notify user of processing if enabled
        if (onProgress && config.mcpToolResponseProgressUpdates) {
          onProgress(`Processing response from ${serverName}:${toolName} (${Math.round(responseSize/1000)}KB)`)
        }

        // For moderately large responses, use gentle summarization
        const summarized = await this.summarizeLargeResponse(
          item.text,
          serverName,
          toolName,
          'gentle',
          onProgress
        )
        return {
          type: item.type,
          text: summarized
        }
      }
    }))
  }

  /**
   * Summarize large responses with context-aware strategies
   */
  private async summarizeLargeResponse(
    content: string,
    serverName: string,
    toolName: string,
    strategy: 'gentle' | 'aggressive',
    onProgress?: (message: string) => void
  ): Promise<string> {
    try {
      // Import summarization function from context-budget
      const { summarizeContent } = await import('./context-budget')

      // Create context-aware prompt based on server and tool
      const contextPrompt = this.createSummarizationPrompt(serverName, toolName, strategy)

      // For very large content, chunk it first
      if (content.length > 30000) {
        const config = configStore.get()
        if (onProgress && config.mcpToolResponseProgressUpdates) {
          onProgress(`Chunking large response (${Math.round(content.length/1000)}KB) for processing`)
        }
        return await this.chunkAndSummarize(content, contextPrompt, strategy, onProgress)
      }

      // For moderately large content, summarize directly
      const config = configStore.get()
      if (onProgress && config.mcpToolResponseProgressUpdates) {
        onProgress(`Summarizing response content`)
      }
      return await summarizeContent(content)
    } catch (error) {
      logTools('Failed to summarize large response:', error)
      // Fallback to simple truncation
      const maxLength = strategy === 'aggressive' ? 2000 : 5000
      return content.substring(0, maxLength) + '\n\n[truncated]'
    }
  }

  /**
   * Create summarization prompts
   * Uses generic prompts for all servers - no server-specific logic
   */
  private createSummarizationPrompt(
    serverName: string,
    toolName: string,
    strategy: 'gentle' | 'aggressive'
  ): string {
    const basePrompt = strategy === 'aggressive'
      ? 'Aggressively summarize this content, keeping only the most essential information:'
      : 'Summarize this content while preserving important details:'

    return `${basePrompt} This is output from ${serverName}:${toolName}.`
  }

  /**
   * Chunk large content and summarize each chunk
   */
  private async chunkAndSummarize(
    content: string,
    contextPrompt: string,
    strategy: 'gentle' | 'aggressive',
    onProgress?: (message: string) => void
  ): Promise<string> {
    const config = configStore.get()
    const baseChunkSize = config.mcpToolResponseChunkSize ?? 15000
    const chunkSize = strategy === 'aggressive' ? Math.floor(baseChunkSize * 0.67) : baseChunkSize
    const chunks: string[] = []

    // Split content into manageable chunks
    for (let i = 0; i < content.length; i += chunkSize) {
      chunks.push(content.slice(i, i + chunkSize))
    }

    // Summarize each chunk
    const { summarizeContent } = await import('./context-budget')
    const summarizedChunks = await Promise.all(
      chunks.map(async (chunk, index) => {
        const config = configStore.get()
        if (onProgress && config.mcpToolResponseProgressUpdates) {
          onProgress(`Summarizing chunk ${index + 1}/${chunks.length}`)
        }
        const chunkPrompt = `${contextPrompt} (Part ${index + 1}/${chunks.length})\n\n${chunk}`
        return await summarizeContent(chunkPrompt)
      })
    )

    // Combine summarized chunks
    const combined = summarizedChunks.join('\n\n---\n\n')

    // If combined result is still too large, summarize once more
    if (combined.length > (strategy === 'aggressive' ? 3000 : 8000)) {
      const config = configStore.get()
      if (onProgress && config.mcpToolResponseProgressUpdates) {
        onProgress(`Creating final summary from ${chunks.length} processed chunks`)
      }
      const finalPrompt = `${contextPrompt} (Final summary of ${chunks.length} parts)\n\n${combined}`
      return await summarizeContent(finalPrompt)
    }

    return combined
  }

  private async executeServerTool(
    serverName: string,
    toolName: string,
    arguments_: any,
    onProgress?: (message: string) => void
  ): Promise<MCPToolResult> {
    const client = this.clients.get(serverName)
    if (!client) {
      throw new Error(`Server ${serverName} not found or not connected`)
    }

    // Enhanced argument processing with session injection
    let processedArguments = { ...arguments_ }

    // Auto-fix common parameter type mismatches based on tool schema
    if (client && this.availableTools.length > 0) {
      const toolSchema = this.availableTools.find(t => t.name === `${serverName}:${toolName}`)?.inputSchema
      if (toolSchema?.properties) {
        for (const [paramName, paramValue] of Object.entries(processedArguments)) {
          const expectedType = toolSchema.properties[paramName]?.type
          if (expectedType && typeof paramValue !== expectedType) {
            // Convert common type mismatches
            if (expectedType === 'string' && Array.isArray(paramValue)) {
              processedArguments[paramName] = paramValue.length === 0 ? "" : paramValue.join(", ")
            } else if (expectedType === 'array' && typeof paramValue === 'string') {
              processedArguments[paramName] = paramValue ? [paramValue] : []
            } else if (expectedType === 'number' && typeof paramValue === 'string') {
              const num = parseFloat(paramValue)
              if (!isNaN(num)) processedArguments[paramName] = num
            } else if (expectedType === 'boolean' && typeof paramValue === 'string') {
              processedArguments[paramName] = paramValue.toLowerCase() === 'true'
            }
          }
        }

        // Enum normalization based on tool schema (schema-driven; no tool-specific logic)
        for (const [paramName, paramValue] of Object.entries(processedArguments)) {
          const schema = (toolSchema as any)?.properties?.[paramName]
          const enumVals = schema?.enum
          if (Array.isArray(enumVals) && !enumVals.includes(paramValue)) {
            const toStr = (v: any) => (typeof v === "string" ? v : String(v))
            const pv = toStr(paramValue).trim()
            // Case-insensitive match first
            const ci = enumVals.find((ev: any) => toStr(ev).toLowerCase() === pv.toLowerCase())
            if (ci !== undefined) {
              processedArguments[paramName] = ci
              continue
            }
            // Generic synonym mapping (kept generic so it works across tools & flows)
            const synMap: Record<string, string> = {
              complex: "hard",
              complicated: "hard",
              difficult: "hard",
              hard: "hard",
              moderate: "medium",
              avg: "medium",
              average: "medium",
              medium: "medium",
              simple: "easy",
              basic: "easy",
              straightforward: "easy",
              easy: "easy",
              high: "high",
              low: "low",
              maximum: "high",
              minimum: "low",
              max: "high",
              min: "low",
            }
            const syn = synMap[pv.toLowerCase()]
            if (syn) {
              const target = enumVals.find((ev: any) => toStr(ev).toLowerCase() === syn)
              if (target !== undefined) {
                processedArguments[paramName] = target
              }
            }
          }
        }

      }
    }

    // The LLM-based context extraction handles resource management
    // No need for complex session injection logic here

    try {
      if (isDebugTools()) {
        logTools("Executing tool", {
          serverName,
          toolName,
          arguments: processedArguments,
        })
      }
      const result = await client.callTool({
        name: toolName,
        arguments: processedArguments,
      })

      if (isDebugTools()) {
        logTools("Tool result", { serverName, toolName, result })
      }

      // Update resource activity if resource ID was used
      for (const [, value] of Object.entries(processedArguments)) {
        if (typeof value === "string" && value.match(/^[a-f0-9-]{20,}$/)) {
          this.updateResourceActivity(serverName, value, "session")
        }
      }

      // Ensure content is properly formatted
      const content = Array.isArray(result.content)
        ? result.content.map((item) => ({
            type: "text" as const,
            text:
              typeof item === "string"
                ? item
                : item.text || JSON.stringify(item),
          }))
        : [
            {
              type: "text" as const,
              text: "Tool executed successfully",
            },
          ]

      // Apply response filtering to reduce context size
      const filteredContent = this.filterToolResponse(serverName, toolName, content)

      // Check if response needs further processing for context management
      const processedContent = await this.processLargeToolResponse(
        serverName,
        toolName,
        filteredContent,
        onProgress
      )

      const finalResult: MCPToolResult = {
        content: processedContent.map(item => ({
          type: "text" as const,
          text: item.text
        })),
        isError: Boolean(result.isError),
      }

      if (isDebugTools()) {
        logTools("Normalized tool result", finalResult)
      }

      return finalResult
    } catch (error) {
      // Check if this is a parameter naming issue and try to fix it
      if (error instanceof Error) {
        const errorMessage = error.message
        if (
          errorMessage.includes("missing field") ||
          errorMessage.includes("Invalid arguments")
        ) {
          // Try to fix common parameter naming issues
          const correctedArgs = this.fixParameterNaming(
            arguments_,
            errorMessage,
          )
          if (JSON.stringify(correctedArgs) !== JSON.stringify(arguments_)) {
            try {
              if (isDebugTools()) {
                logTools("Retrying with corrected args", {
                  serverName,
                  toolName,
                  correctedArgs,
                })
              }
              const retryResult = await client.callTool({
                name: toolName,
                arguments: correctedArgs,
              })
              if (isDebugTools()) {
                logTools("Retry result", { serverName, toolName, retryResult })
              }

              const retryContent = Array.isArray(retryResult.content)
                ? retryResult.content.map((item) => ({
                    type: "text" as const,
                    text:
                      typeof item === "string"
                        ? item
                        : item.text || JSON.stringify(item),
                  }))
                : [
                    {
                      type: "text" as const,
                      text: "Tool executed successfully (after parameter correction)",
                    },
                  ]

              return {
                content: retryContent,
                isError: Boolean(retryResult.isError),
              }
            } catch (retryError) {
              // Retry failed, will fall through to error return
            }
          }
        }
      }

      return {
        content: [
          {
            type: "text",
            text: `Error executing tool: ${error instanceof Error ? error.message : String(error)}`,
          },
        ],
        isError: true,
      }
    }
  }

  private fixParameterNaming(args: any, errorMessage?: string): any {
    if (!args || typeof args !== "object") return args

    const fixed = { ...args }

    // General snake_case to camelCase conversion
    const snakeToCamel = (str: string): string => {
      return str.replace(/_([a-z])/g, (_, letter) => letter.toUpperCase())
    }

    // If we have an error message, try to extract the expected field name
    if (errorMessage) {
      const missingFieldMatch = errorMessage.match(/missing field `([^`]+)`/)
      if (missingFieldMatch) {
        const expectedField = missingFieldMatch[1]
        // Look for snake_case version of the expected field
        const snakeVersion = expectedField
          .replace(/([A-Z])/g, "_$1")
          .toLowerCase()
        if (snakeVersion in fixed && !(expectedField in fixed)) {
          fixed[expectedField] = fixed[snakeVersion]
          delete fixed[snakeVersion]
        }
      }
    }

    // General conversion of common snake_case patterns to camelCase
    const conversions: Record<string, string> = {}
    for (const key in fixed) {
      if (key.includes("_")) {
        const camelKey = snakeToCamel(key)
        if (camelKey !== key && !(camelKey in fixed)) {
          conversions[key] = camelKey
        }
      }
    }

    // Apply conversions
    for (const [oldKey, newKey] of Object.entries(conversions)) {
      fixed[newKey] = fixed[oldKey]
      delete fixed[oldKey]
    }

    return fixed
  }

  getAvailableTools(): MCPTool[] {
    // Filter out tools from runtime-disabled servers
    // This ensures that when switching profiles, tools from disabled servers
    // are immediately unavailable even before the async stopServer completes
    const enabledExternalTools = this.availableTools.filter((tool) => {
      const serverName = tool.name.includes(":")
        ? tool.name.split(":")[0]
        : "unknown"
      return !this.runtimeDisabledServers.has(serverName)
    })

    // Combine external MCP tools with built-in tools
    const allTools = [...enabledExternalTools, ...builtinTools]
    const enabledTools = allTools.filter(
      (tool) => !this.disabledTools.has(tool.name),
    )
    return enabledTools
  }

  /**
   * Get available tools filtered by a specific profile's MCP server configuration.
   * This is used for session isolation - ensuring a session uses the tool configuration
   * from when it was created, not the current global profile.
   *
   * @param profileMcpConfig - The profile's MCP server configuration to filter by
   * @returns Tools filtered according to the profile's enabled/disabled servers and tools
   */
  getAvailableToolsForProfile(profileMcpConfig?: ProfileMcpServerConfig): MCPTool[] {
    // If no profile config, return all available tools (minus globally disabled tools)
    if (!profileMcpConfig) {
      // Return all tools without profile-specific filtering
      const allTools = [...this.availableTools, ...builtinTools]
      return allTools.filter((tool) => !this.disabledTools.has(tool.name))
    }

    const { allServersDisabledByDefault, enabledServers, disabledServers, disabledTools } = profileMcpConfig

    // Determine which servers are enabled for this profile
    const config = configStore.get()
    const allServerNames = Object.keys(config?.mcpConfig?.mcpServers || {})
    const profileDisabledServers = new Set<string>()

    if (allServersDisabledByDefault) {
      // When allServersDisabledByDefault is true, disable ALL servers EXCEPT those explicitly enabled
      const enabledSet = new Set(enabledServers || [])
      for (const serverName of allServerNames) {
        if (!enabledSet.has(serverName)) {
          profileDisabledServers.add(serverName)
        }
      }
    } else {
      // When allServersDisabledByDefault is false, only disable servers in disabledServers
      for (const serverName of disabledServers || []) {
        profileDisabledServers.add(serverName)
      }
    }

    // Also respect the profile's disabled tools
    const profileDisabledTools = new Set(disabledTools || [])

    // Filter external tools by server availability
    const enabledExternalTools = this.availableTools.filter((tool) => {
      const serverName = tool.name.includes(":")
        ? tool.name.split(":")[0]
        : "unknown"
      return !profileDisabledServers.has(serverName)
    })

    // Combine with built-in tools and filter by disabled tools
    const allTools = [...enabledExternalTools, ...builtinTools]
    return allTools.filter((tool) => !profileDisabledTools.has(tool.name))
  }

  getDetailedToolList(): Array<{
    name: string
    description: string
    serverName: string
    enabled: boolean
    inputSchema: any
  }> {
    // Clean up orphaned tools from deleted servers
    this.cleanupOrphanedTools()

    const config = configStore.get()
    const mcpConfig = config.mcpConfig
    const configuredServers = mcpConfig?.mcpServers || {}
    const runtimeDisabledServers = new Set(config.mcpRuntimeDisabledServers || [])

    // Helper to check if a server is effectively disabled
    const isServerDisabled = (serverName: string): boolean => {
      const serverConfig = configuredServers[serverName]
      if (!serverConfig) return true
      const configDisabled = serverConfig.disabled === true
      const runtimeDisabled = runtimeDisabledServers.has(serverName)
      return configDisabled || runtimeDisabled
    }

    // Get external MCP tools (filter out tools from servers that no longer exist)
    const externalTools = this.availableTools
      .filter((tool) => {
        const serverName = tool.name.includes(":")
          ? tool.name.split(":")[0]
          : "unknown"
        // Only include tools from servers that still exist in config
        return configuredServers[serverName] !== undefined
      })
      .map((tool) => {
        const serverName = tool.name.includes(":")
          ? tool.name.split(":")[0]
          : "unknown"
        // Tool is enabled only if: tool itself is not disabled AND server is not disabled
        const toolDisabled = this.disabledTools.has(tool.name)
        const serverDisabled = isServerDisabled(serverName)
        return {
          name: tool.name,
          description: tool.description,
          serverName,
          enabled: !toolDisabled && !serverDisabled,
          inputSchema: tool.inputSchema,
        }
      })

    // Add built-in tools (built-in server is always enabled)
    const builtinToolsList = builtinTools.map((tool) => ({
      name: tool.name,
      description: tool.description,
      serverName: BUILTIN_SERVER_NAME,
      enabled: !this.disabledTools.has(tool.name),
      inputSchema: tool.inputSchema,
    }))

    return [...externalTools, ...builtinToolsList]
  }

  getServerStatus(): Record<
    string,
    {
      connected: boolean
      toolCount: number
      error?: string
      runtimeEnabled?: boolean
      configDisabled?: boolean
    }
  > {
    const status: Record<
      string,
      {
        connected: boolean
        toolCount: number
        error?: string
        runtimeEnabled?: boolean
        configDisabled?: boolean
      }
    > = {}
    const config = configStore.get()
    const mcpConfig = config.mcpConfig

    // Include all configured servers, not just connected ones
    if (mcpConfig?.mcpServers) {
      for (const [serverName, serverConfig] of Object.entries(
        mcpConfig.mcpServers,
      )) {
        const client = this.clients.get(serverName)
        const transport = this.transports.get(serverName)
        const toolCount = this.availableTools.filter((tool) =>
          tool.name.startsWith(`${serverName}:`),
        ).length

        status[serverName] = {
          connected: !!client && !!transport,
          toolCount,
          runtimeEnabled: !this.runtimeDisabledServers.has(serverName),
          configDisabled: !!(serverConfig as MCPServerConfig).disabled,
        }
      }
    }

    // Also include any servers that are currently connected but not in config (edge case)
    for (const [serverName, client] of this.clients) {
      if (!status[serverName]) {
        const transport = this.transports.get(serverName)
        const toolCount = this.availableTools.filter((tool) =>
          tool.name.startsWith(`${serverName}:`),
        ).length

        status[serverName] = {
          connected: !!client && !!transport,
          toolCount,
          runtimeEnabled: !this.runtimeDisabledServers.has(serverName),
          configDisabled: false,
        }
      }
    }

    // Add built-in settings server (always connected, always enabled)
    status[BUILTIN_SERVER_NAME] = {
      connected: true,
      toolCount: builtinTools.length,
      runtimeEnabled: true,
      configDisabled: false,
    }

    return status
  }

  getInitializationStatus(): {
    isInitializing: boolean
    progress: { current: number; total: number; currentServer?: string }
  } {
    return {
      isInitializing: this.isInitializing,
      progress: { ...this.initializationProgress },
    }
  }

  setToolEnabled(toolName: string, enabled: boolean): boolean {
    const toolExists = this.availableTools.some(
      (tool) => tool.name === toolName,
    )
    if (!toolExists) {
      return false
    }

    if (enabled) {
      this.disabledTools.delete(toolName)
    } else {
      this.disabledTools.add(toolName)
    }

    // Persist disabled tools list to config so it survives app restarts
    try {
      const config = configStore.get()
      const cfg: Config = {
        ...config,
        mcpDisabledTools: Array.from(this.disabledTools),
      }
      configStore.save(cfg)
    } catch (e) {
      // Ignore persistence errors; runtime state will still be respected in-session
    }

    // Auto-save to current profile so switching profiles restores this state
    this.saveCurrentStateToProfile()

    return true
  }

  getDisabledTools(): string[] {
    return Array.from(this.disabledTools)
  }

  async testServerConnection(
    serverName: string,
    serverConfig: MCPServerConfig,
  ): Promise<{ success: boolean; error?: string; toolCount?: number }> {
    try {
      // Basic validation based on transport type
      const transportType = inferTransportType(serverConfig)

      if (transportType === "stdio") {
        if (!serverConfig.command) {
          return {
            success: false,
            error: "Command is required for stdio transport",
          }
        }
        if (!Array.isArray(serverConfig.args)) {
          return {
            success: false,
            error: "Args must be an array for stdio transport",
          }
        }
        // Try to resolve the command path
        try {
          const resolvedCommand = await this.resolveCommandPath(
            serverConfig.command,
          )
        } catch (error) {
          return {
            success: false,
            error:
              error instanceof Error
                ? error.message
                : `Failed to resolve command: ${serverConfig.command}`,
          }
        }
      } else if (
        transportType === "websocket" ||
        transportType === "streamableHttp"
      ) {
        if (!serverConfig.url) {
          return {
            success: false,
            error: `URL is required for ${transportType} transport`,
          }
        }
        // Basic URL validation
        try {
          new URL(serverConfig.url)
        } catch (error) {
          return {
            success: false,
            error: `Invalid URL: ${serverConfig.url}`,
          }
        }
      } else {
        return {
          success: false,
          error: `Unsupported transport type: ${transportType}`,
        }
      }

      // Try to create a temporary connection to test the server
      const timeout = serverConfig.timeout || 10000
      const testPromise = this.createTestConnection(serverName, serverConfig)
      const timeoutPromise = new Promise<never>((_, reject) => {
        setTimeout(() => reject(new Error("Connection test timeout")), timeout)
      })

      const result = await Promise.race([testPromise, timeoutPromise])
      return result
    } catch (error) {
      return {
        success: false,
        error: error instanceof Error ? error.message : String(error),
      }
    }
  }

  private async createTestConnection(
    _serverName: string,
    serverConfig: MCPServerConfig,
  ): Promise<{ success: boolean; error?: string; toolCount?: number }> {
    let transport:
      | StdioClientTransport
      | WebSocketClientTransport
      | StreamableHTTPClientTransport
      | null = null
    let client: Client | null = null

    try {
      // Create appropriate transport for testing
      transport = await this.createTransport(_serverName, serverConfig)

      client = new Client(
        {
          name: "speakmcp-mcp-test-client",
          version: "1.0.0",
        },
        {
          capabilities: this.getClientCapabilities(),
        },
      )

      try {
        // Try to connect
        await client.connect(transport)

        // Try to list tools
        const toolsResult = await client.listTools()

        return {
          success: true,
          toolCount: toolsResult.tools.length,
        }
      } catch (error) {
        // Check if this is a 401 Unauthorized error for streamableHttp transport
        if (serverConfig.transport === "streamableHttp" &&
            error instanceof Error &&
            (error.message.includes("HTTP 401") || error.message.includes("invalid_token"))) {

          // For test connections, we don't want to initiate OAuth flow automatically
          // Instead, we return a specific message indicating OAuth is required
          return {
            success: false,
            error: "Server requires OAuth authentication. Please configure OAuth settings and authenticate.",
          }
        } else {
          // Re-throw non-401 errors to be handled by outer catch
          throw error
        }
      }
    } catch (error) {
      return {
        success: false,
        error: error instanceof Error ? error.message : String(error),
      }
    } finally {
      // Clean up test connection
      if (client) {
        try {
          await client.close()
        } catch (error) {
          // Ignore cleanup errors
        }
      }
      if (transport) {
        try {
          await transport.close()
        } catch (error) {
          // Ignore cleanup errors
        }
      }
    }
  }

  async restartServer(
    serverName: string,
  ): Promise<{ success: boolean; error?: string }> {
    try {
      // Get the current config for this server
      const config = configStore.get()
      const mcpConfig = config.mcpConfig

      if (!mcpConfig?.mcpServers?.[serverName]) {
        return {
          success: false,
          error: `Server ${serverName} not found in configuration`,
        }
      }

      const serverConfig = mcpConfig.mcpServers[serverName]

      // Clean up existing server
      await this.stopServer(serverName)

      // Reinitialize the server with auto-OAuth allowed (manual restart)
      await this.initializeServer(serverName, serverConfig, { allowAutoOAuth: true })

      return { success: true }
    } catch (error) {
      return {
        success: false,
        error: error instanceof Error ? error.message : String(error),
      }
    }
  }

  /**
   * Create streamable HTTP transport with proper OAuth handling
   * Implements MCP OAuth specification: try without auth first, handle 401, then retry with OAuth
   */
  private async createStreamableHttpTransport(serverName: string, serverConfig: MCPServerConfig): Promise<StreamableHTTPClientTransport> {
    if (!serverConfig.url) {
      throw new Error("URL is required for streamableHttp transport")
    }

    // Prepare custom headers from configuration
    const customHeaders = serverConfig.headers || {}

    // First, check if we have valid OAuth tokens
    const hasValidTokens = await oauthStorage.hasValidTokens(serverConfig.url)

    if (hasValidTokens || serverConfig.oauth) {
      // We have tokens or OAuth is configured, try with authentication
      try {
        const oauthClient = await this.getOrCreateOAuthClient(serverName, serverConfig)
        const accessToken = await oauthClient.getValidToken()

        return new StreamableHTTPClientTransport(new URL(serverConfig.url), {
          requestInit: {
            headers: {
              ...customHeaders,
              'Authorization': `Bearer ${accessToken}`,
            },
          },
        })
      } catch (error) {
        // Token invalid and can't be refreshed - fall through to try without auth
      }
    }

    // Create transport without authentication
    // If server requires OAuth, it will return 401 and we'll handle it in the connection logic
    if (Object.keys(customHeaders).length > 0) {
      return new StreamableHTTPClientTransport(new URL(serverConfig.url), {
        requestInit: {
          headers: customHeaders,
        },
      })
    }

    return new StreamableHTTPClientTransport(new URL(serverConfig.url))
  }

  /**
   * Handle 401 Unauthorized response by initiating OAuth flow
   * Implements MCP OAuth specification requirement
   */
  private async handle401AndRetryWithOAuth(serverName: string, serverConfig: MCPServerConfig): Promise<StreamableHTTPClientTransport> {
    if (!serverConfig.url) {
      throw new Error("URL is required for OAuth flow")
    }

    logTools(`🔐 Server ${serverName} requires OAuth authentication, initiating flow...`)
    diagnosticsService.logInfo("mcp-service", `Server ${serverName} requires OAuth authentication, initiating flow`)

    // Ensure OAuth configuration exists
    if (!serverConfig.oauth) {
      logTools(`📝 Creating default OAuth configuration for ${serverName}`)
      // Create default OAuth configuration for the server
      serverConfig.oauth = {
        scope: 'user',
        useDiscovery: true,
        useDynamicRegistration: true,
      }

      // Update the server configuration
      const config = configStore.get()
      if (config.mcpConfig?.mcpServers?.[serverName]) {
        config.mcpConfig.mcpServers[serverName] = serverConfig
        configStore.save(config)
        logTools(`✅ OAuth configuration saved for ${serverName}`)
      }
    }

    try {
      // Create OAuth client and complete the full flow
      const oauthClient = await this.getOrCreateOAuthClient(serverName, serverConfig)

      const tokens = await oauthClient.completeAuthorizationFlow()

      // Store the tokens
      await oauthStorage.storeTokens(serverConfig.url, tokens)

      // Create authenticated transport with custom headers
      const customHeaders = serverConfig.headers || {}
      const transport = new StreamableHTTPClientTransport(new URL(serverConfig.url), {
        requestInit: {
          headers: {
            ...customHeaders,
            'Authorization': `Bearer ${tokens.access_token}`,
          },
        },
      })

      logTools(`✅ OAuth authentication completed successfully for ${serverName}`)
      return transport
    } catch (error) {
      const errorMsg = `OAuth authentication failed for server ${serverName}: ${error instanceof Error ? error.message : String(error)}`
      logTools(`❌ ${errorMsg}`)
      diagnosticsService.logError("mcp-service", errorMsg)
      throw new Error(errorMsg)
    }
  }

  /**
   * Get or create OAuth client for a server
   */
  private async getOrCreateOAuthClient(serverName: string, serverConfig: MCPServerConfig): Promise<OAuthClient> {
    if (!serverConfig.url || !serverConfig.oauth) {
      throw new Error(`OAuth configuration missing for server ${serverName}`)
    }

    // Check if we already have an OAuth client for this server
    let oauthClient = this.oauthClients.get(serverName)

    if (!oauthClient) {
      // Load stored OAuth config
      const storedConfig = await oauthStorage.load(serverConfig.url)
      const mergedConfig = { ...serverConfig.oauth, ...storedConfig }

      // Create new OAuth client
      oauthClient = new OAuthClient(serverConfig.url, mergedConfig)
      this.oauthClients.set(serverName, oauthClient)
    }

    return oauthClient
  }

  /**
   * Initiate OAuth flow for a server
   */
  async initiateOAuthFlow(serverName: string): Promise<{ authorizationUrl: string; state: string }> {
    const config = configStore.get()
    const serverConfig = config.mcpConfig?.mcpServers?.[serverName]

    if (!serverConfig?.oauth || !serverConfig.url) {
      throw new Error(`OAuth not configured for server ${serverName}`)
    }

    const oauthClient = await this.getOrCreateOAuthClient(serverName, serverConfig)

    try {
      const authRequest = await oauthClient.startAuthorizationFlow()

      // Store the code verifier and state for later use
      const currentConfig = oauthClient.getConfig()
      currentConfig.pendingAuth = {
        codeVerifier: authRequest.codeVerifier,
        state: authRequest.state,
      }
      oauthClient.updateConfig(currentConfig)

      // Save updated config
      await oauthStorage.save(serverConfig.url, currentConfig)

      // Open authorization URL in browser
      await oauthClient.openAuthorizationUrl(authRequest.authorizationUrl)

      return {
        authorizationUrl: authRequest.authorizationUrl,
        state: authRequest.state,
      }
    } catch (error) {
      throw new Error(`Failed to initiate OAuth flow for ${serverName}: ${error instanceof Error ? error.message : String(error)}`)
    }
  }

  /**
   * Complete OAuth flow with authorization code
   */
  async completeOAuthFlow(serverName: string, code: string, state: string): Promise<{ success: boolean; error?: string }> {
    try {
      const config = configStore.get()
      const serverConfig = config.mcpConfig?.mcpServers?.[serverName]

      if (!serverConfig?.oauth || !serverConfig.url) {
        return {
          success: false,
          error: `OAuth not configured for server ${serverName}`,
        }
      }

      const oauthClient = this.oauthClients.get(serverName)
      if (!oauthClient) {
        return {
          success: false,
          error: `OAuth client not found for server ${serverName}`,
        }
      }

      const currentConfig = oauthClient.getConfig()
      const pendingAuth = (currentConfig as any).pendingAuth

      if (!pendingAuth || pendingAuth.state !== state) {
        return {
          success: false,
          error: 'Invalid or expired OAuth state',
        }
      }

      // Ensure client registration is saved before token exchange
      const clientConfig = oauthClient.getConfig()
      if (clientConfig.clientId) {
        await oauthStorage.save(serverConfig.url, clientConfig)
      }

      // Exchange code for tokens
      const tokens = await oauthClient.exchangeCodeForToken({
        code,
        codeVerifier: pendingAuth.codeVerifier,
        state,
      })

      // Clean up pending auth
      delete (currentConfig as any).pendingAuth
      oauthClient.updateConfig(currentConfig)

      // Save tokens (which also saves the client config)
      await oauthStorage.storeTokens(serverConfig.url, tokens)

      // Try to restart the server with new tokens
      const restartResult = await this.restartServer(serverName)

      return restartResult
    } catch (error) {
      return {
        success: false,
        error: error instanceof Error ? error.message : String(error),
      }
    }
  }

  /**
   * Check OAuth status for a server
   */
  async getOAuthStatus(serverName: string): Promise<{
    configured: boolean
    authenticated: boolean
    tokenExpiry?: number
    error?: string
  }> {
    try {
      const config = configStore.get()
      const serverConfig = config.mcpConfig?.mcpServers?.[serverName]

      if (!serverConfig?.oauth || !serverConfig.url) {
        return {
          configured: false,
          authenticated: false,
        }
      }

      const hasValidTokens = await oauthStorage.hasValidTokens(serverConfig.url)
      const tokens = await oauthStorage.getTokens(serverConfig.url)

      return {
        configured: true,
        authenticated: hasValidTokens,
        tokenExpiry: tokens?.expires_at,
      }
    } catch (error) {
      return {
        configured: false,
        authenticated: false,
        error: error instanceof Error ? error.message : String(error),
      }
    }
  }

  /**
   * Revoke OAuth tokens for a server
   */
  async revokeOAuthTokens(serverName: string): Promise<{ success: boolean; error?: string }> {
    try {
      const config = configStore.get()
      const serverConfig = config.mcpConfig?.mcpServers?.[serverName]

      if (!serverConfig?.url) {
        return {
          success: false,
          error: `Server ${serverName} not found`,
        }
      }

      // Clear stored tokens
      await oauthStorage.clearTokens(serverConfig.url)

      // Remove OAuth client
      this.oauthClients.delete(serverName)

      // Stop the server since it will no longer be able to authenticate
      await this.stopServer(serverName)

      return { success: true }
    } catch (error) {
      return {
        success: false,
        error: error instanceof Error ? error.message : String(error),
      }
    }
  }

  /**
   * Find server by OAuth state parameter
   */
  async findServerByOAuthState(state: string): Promise<string | null> {
    try {
      // Check all OAuth clients for matching pending auth state
      for (const [serverName, oauthClient] of this.oauthClients.entries()) {
        const config = oauthClient.getConfig()
        const pendingAuth = (config as any).pendingAuth

        if (pendingAuth && pendingAuth.state === state) {
          return serverName
        }
      }

      return null
    } catch (error) {
      logTools('Error finding server by OAuth state:', error)
      return null
    }
  }

  async stopServer(
    serverName: string,
  ): Promise<{ success: boolean; error?: string }> {
    try {
      const client = this.clients.get(serverName)
      const transport = this.transports.get(serverName)

      if (client) {
        try {
          await client.close()
        } catch (error) {
          // Ignore cleanup errors
        }
      }

      // Clean up references (will close transport if present)
      this.cleanupServer(serverName)

      return { success: true }
    } catch (error) {
      return {
        success: false,
        error: error instanceof Error ? error.message : String(error),
      }
    }
  }

  async executeToolCall(
    toolCall: MCPToolCall,
    onProgress?: (message: string) => void,
    skipApprovalCheck: boolean = false,
<<<<<<< HEAD
    sessionId?: string
=======
    profileMcpConfig?: ProfileMcpServerConfig
>>>>>>> 1f866e5f
  ): Promise<MCPToolResult> {
    try {
      if (isDebugTools()) {
        logTools("Requested tool call", toolCall)
      }

      // Safety gate: require user approval before executing any tool call if enabled in config
      // Skip if approval was already handled by the caller (e.g., inline approval in agent mode UI)
      const cfg = configStore.get()
      if (cfg.mcpRequireApprovalBeforeToolCall && !skipApprovalCheck) {
        // This path is only hit when called outside of agent mode (e.g., single-shot tool calling)
        // In agent mode, approval is handled inline in the UI via tipc.ts wrapper
        const argPreview = (() => {
          try {
            return JSON.stringify(toolCall.arguments, null, 2)
          } catch {
            return String(toolCall.arguments)
          }
        })()
        const { response } = await dialog.showMessageBox({
          type: "question",
          buttons: ["Allow", "Deny"],
          defaultId: 1,
          cancelId: 1,
          title: "Approve tool execution",
          message: `Allow tool to run?`,
          detail: `Tool: ${toolCall.name}\nArguments: ${argPreview}`,
          noLink: true,
        })
        if (response !== 0) {
          return {
            content: [
              {
                type: "text",
                text: `Tool call denied by user: ${toolCall.name}`,
              },
            ],
            isError: true,
          }
        }
      }
      // Check if this is a built-in tool first
      if (isBuiltinTool(toolCall.name)) {
        if (isDebugTools()) {
          logTools("Executing built-in tool", { name: toolCall.name, arguments: toolCall.arguments })
        }
        const result = await executeBuiltinTool(toolCall.name, toolCall.arguments || {}, sessionId)
        if (result) {
          if (isDebugTools()) {
            logTools("Built-in tool result", { name: toolCall.name, result })
          }
          return result
        }
      }

      // Check if this is a server-prefixed tool
      if (toolCall.name.includes(":")) {
        const [serverName, toolName] = toolCall.name.split(":", 2)

        // Guard against executing tools from disabled servers
        // When profileMcpConfig is provided (session-aware mode), check against the session's profile config
        // Otherwise fall back to global runtimeDisabledServers (for backward compatibility)
        const isServerDisabledForSession = (() => {
          if (profileMcpConfig) {
            // Session-aware: check against the profile's server config
            const { allServersDisabledByDefault, enabledServers, disabledServers } = profileMcpConfig
            if (allServersDisabledByDefault) {
              // All servers disabled except those in enabledServers
              return !(enabledServers || []).includes(serverName)
            } else {
              // Only servers in disabledServers are disabled
              return (disabledServers || []).includes(serverName)
            }
          }
          // Global mode: check runtime disabled servers
          return this.runtimeDisabledServers.has(serverName)
        })()

        if (isServerDisabledForSession) {
          return {
            content: [
              {
                type: "text",
                text: `Tool ${toolCall.name} is unavailable: server "${serverName}" is currently disabled.`,
              },
            ],
            isError: true,
          }
        }

        // Guard against executing tools that are disabled in the profile config
        // This ensures "disabled" consistently means non-executable, not just hidden from the tool list
        if (profileMcpConfig?.disabledTools?.includes(toolCall.name)) {
          return {
            content: [
              {
                type: "text",
                text: `Tool ${toolCall.name} is currently disabled for this profile.`,
              },
            ],
            isError: true,
          }
        }

        const result = await this.executeServerTool(
          serverName,
          toolName,
          toolCall.arguments,
          onProgress
        )

        // Track resource information from tool results
        this.trackResourceFromResult(serverName, result)

        return result
      }

      // Try to find a matching tool without prefix (fallback for LLM inconsistencies)
      // Include both external and built-in tools in the search
      // Filter out tools from disabled servers (session-aware when profileMcpConfig provided)
      const enabledExternalTools = this.availableTools.filter((tool) => {
        const sName = tool.name.includes(":") ? tool.name.split(":")[0] : "unknown"
        if (profileMcpConfig) {
          const { allServersDisabledByDefault, enabledServers, disabledServers } = profileMcpConfig
          if (allServersDisabledByDefault) {
            return (enabledServers || []).includes(sName)
          } else {
            return !(disabledServers || []).includes(sName)
          }
        }
        return !this.runtimeDisabledServers.has(sName)
      })
      const allTools = [...enabledExternalTools, ...builtinTools]
      const matchingTool = allTools.find((tool) => {
        if (tool.name.includes(":")) {
          const [, toolName] = tool.name.split(":", 2)
          return toolName === toolCall.name
        }
        return tool.name === toolCall.name
      })

      if (matchingTool && matchingTool.name.includes(":")) {
        // Check if it's a built-in tool
        if (isBuiltinTool(matchingTool.name)) {
          const result = await executeBuiltinTool(matchingTool.name, toolCall.arguments || {}, sessionId)
          if (result) {
            return result
          }
        }

        const [serverName, toolName] = matchingTool.name.split(":", 2)

        // Guard against executing tools that are disabled in the profile config
        // This ensures "disabled" consistently means non-executable, not just hidden from the tool list
        if (profileMcpConfig?.disabledTools?.includes(matchingTool.name)) {
          return {
            content: [
              {
                type: "text",
                text: `Tool ${matchingTool.name} is currently disabled for this profile.`,
              },
            ],
            isError: true,
          }
        }

        const result = await this.executeServerTool(
          serverName,
          toolName,
          toolCall.arguments,
          onProgress
        )

        // Track resource information from tool results
        this.trackResourceFromResult(serverName, result)

        return result
      }

      // No matching tools found
      const availableToolNames = allTools
        .map((t) => t.name)
        .join(", ")
      const result: MCPToolResult = {
        content: [
          {
            type: "text",
            text: `Unknown tool: ${toolCall.name}. Available tools: ${availableToolNames || "none"}. Make sure to use the exact tool name including server prefix.`,
          },
        ],
        isError: true,
      }

      return result
    } catch (error) {
      diagnosticsService.logError(
        "mcp-service",
        `Tool execution error for ${toolCall.name}`,
        error,
      )

      return {
        content: [
          {
            type: "text",
            text: `Error executing tool ${toolCall.name}: ${error instanceof Error ? error.message : String(error)}`,
          },
        ],
        isError: true,
      }
    }
  }

  /**
   * Resolve the full path to a command, handling different platforms and PATH resolution
   */
  async resolveCommandPath(command: string): Promise<string> {
    // If it's already an absolute path, return as-is
    if (path.isAbsolute(command)) {
      return command
    }

    // Get the system PATH
    const systemPath = process.env.PATH || ""
    const pathSeparator = process.platform === "win32" ? ";" : ":"
    const pathExtensions =
      process.platform === "win32" ? [".exe", ".cmd", ".bat"] : [""]

    // Split PATH and search for the command
    const pathDirs = systemPath.split(pathSeparator)

    // Add common Node.js paths that might be missing in Electron
    const additionalPaths = [
      "/usr/local/bin",
      "/opt/homebrew/bin",
      path.join(os.homedir(), ".npm-global", "bin"),
      path.join(os.homedir(), "node_modules", ".bin"),
    ]

    pathDirs.push(...additionalPaths)

    for (const dir of pathDirs) {
      if (!dir) continue

      for (const ext of pathExtensions) {
        const fullPath = path.join(dir, command + ext)
        try {
          await accessAsync(fullPath, constants.F_OK | constants.X_OK)
          return fullPath
        } catch {
          // Continue searching
        }
      }
    }

    // If not found, check if npx is available and this might be an npm package
    if (command === "npx" || command.startsWith("@")) {
      throw new Error(
        `npx not found in PATH. Please ensure Node.js is properly installed.`,
      )
    }

    // Return original command and let the system handle it
    return command
  }

  /**
   * Prepare environment variables for spawning MCP servers
   */
  async prepareEnvironment(
    serverEnv?: Record<string, string>,
  ): Promise<Record<string, string>> {
    // Create a clean environment with only string values
    const environment: Record<string, string> = {}

    // Copy process.env, filtering out undefined values
    for (const [key, value] of Object.entries(process.env)) {
      if (value !== undefined) {
        environment[key] = value
      }
    }

    // Ensure PATH is properly set for finding npm/npx
    if (!environment.PATH) {
      environment.PATH = "/usr/local/bin:/usr/bin:/bin"
    }

    // Add common Node.js paths to PATH if not already present
    const additionalPaths = [
      "/usr/local/bin",
      "/opt/homebrew/bin",
      path.join(os.homedir(), ".npm-global", "bin"),
      path.join(os.homedir(), "node_modules", ".bin"),
    ]

    const pathSeparator = process.platform === "win32" ? ";" : ":"
    const currentPaths = environment.PATH.split(pathSeparator)

    for (const additionalPath of additionalPaths) {
      if (!currentPaths.includes(additionalPath)) {
        environment.PATH += pathSeparator + additionalPath
      }
    }

    // Add server-specific environment variables
    if (serverEnv) {
      Object.assign(environment, serverEnv)
    }

    return environment
  }

  /**
   * Shutdown all servers (alias for cleanup for backward compatibility)
   */
  async shutdown(): Promise<void> {
    await this.cleanup()
  }

  async cleanup(): Promise<void> {
    // Close all clients and transports
    for (const [serverName, client] of this.clients) {
      try {
        await client.close()
      } catch (error) {
        // Ignore cleanup errors
      }
    }

    for (const [serverName, transport] of this.transports) {
      try {
        await transport.close()
      } catch (error) {
        // Ignore cleanup errors
      }
    }

    // Gracefully terminate server processes via transports
    await this.terminateAllServerProcesses()

    // Clear all maps
    this.clients.clear()
    this.transports.clear()
    this.availableTools = []
  }

  /**
   * Gracefully terminate all MCP server processes
   */
  async terminateAllServerProcesses(): Promise<void> {
    const terminationPromises: Promise<void>[] = []

    for (const [serverName, transport] of this.transports) {
      terminationPromises.push(
        (async () => {
          try {
            await transport.close()
          } catch (error) {
            // Ignore errors during shutdown
          }
        })()
      )
    }

    await Promise.all(terminationPromises)
  }

  /**
   * Register all existing MCP server processes with the agent process manager
   * This is called when agent mode is activated to ensure all processes are tracked
   *
   * Note: With the SDK managing processes internally, we can't directly register them.
   * The processes will be cleaned up when the transports are closed.
   */
  registerExistingProcessesWithAgentManager(): void {
    // No-op: SDK manages processes internally
    // Processes will be terminated via transport.close() when needed
  }

  /**
   * Emergency stop - immediately kill all MCP server processes
   *
   * WARNING: This should ONLY be used for actual app shutdown scenarios.
   * DO NOT use this for agent mode emergency stop - MCP servers are persistent
   * infrastructure that should remain running across agent sessions.
   *
   * Currently not called anywhere - kept for potential future app shutdown cleanup.
   */
  emergencyStopAllProcesses(): void {
    for (const [serverName, transport] of this.transports) {
      try {
        // Force close the transport (which will kill the process)
        transport.close()
      } catch (error) {
        // Ignore errors during emergency stop
      }
    }
    this.transports.clear()
  }

  /**
   * Add a log entry for a server with circular buffer
   */
  private addLogEntry(serverName: string, message: string): void {
    let logs = this.serverLogs.get(serverName)
    if (!logs) {
      logs = []
      this.serverLogs.set(serverName, logs)
    }

    logs.push({
      timestamp: Date.now(),
      message: message.trim()
    })

    // Implement circular buffer - keep only last MAX_LOG_ENTRIES
    if (logs.length > this.MAX_LOG_ENTRIES) {
      logs.shift()
    }
  }

  /**
   * Get logs for a specific server
   */
  getServerLogs(serverName: string): ServerLogEntry[] {
    return this.serverLogs.get(serverName) || []
  }

  /**
   * Clear logs for a specific server
   */
  clearServerLogs(serverName: string): void {
    this.serverLogs.set(serverName, [])
  }

  /**
   * Clear all server logs
   */
  clearAllServerLogs(): void {
    this.serverLogs.clear()
  }
}

export const mcpService = new MCPService()<|MERGE_RESOLUTION|>--- conflicted
+++ resolved
@@ -2263,11 +2263,8 @@
     toolCall: MCPToolCall,
     onProgress?: (message: string) => void,
     skipApprovalCheck: boolean = false,
-<<<<<<< HEAD
-    sessionId?: string
-=======
+    sessionId?: string,
     profileMcpConfig?: ProfileMcpServerConfig
->>>>>>> 1f866e5f
   ): Promise<MCPToolResult> {
     try {
       if (isDebugTools()) {

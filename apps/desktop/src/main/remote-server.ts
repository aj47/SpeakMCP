import Fastify, { FastifyInstance } from "fastify"
import cors from "@fastify/cors"
import crypto from "crypto"
import fs from "fs"
import path from "path"
import { configStore, recordingsFolder } from "./config"
import { diagnosticsService } from "./diagnostics"
import { mcpService, MCPToolResult } from "./mcp-service"
import { processTranscriptWithAgentMode } from "./llm"
import { state, agentProcessManager, agentSessionStateManager } from "./state"
import { conversationService } from "./conversation-service"
import { AgentProgressUpdate, SessionProfileSnapshot } from "../shared/types"
import { agentSessionTracker } from "./agent-session-tracker"
import { emergencyStopAll } from "./emergency-stop"
import { profileService } from "./profile-service"

let server: FastifyInstance | null = null
let lastError: string | undefined

function redact(value?: string) {
  if (!value) return ""
  if (value.length <= 8) return "***"
  return `${value.slice(0, 4)}...${value.slice(-4)}`
}

function resolveActiveModelId(cfg: any): string {
  const provider = cfg.mcpToolsProviderId || "openai"
  if (provider === "openai") return cfg.mcpToolsOpenaiModel || "openai"
  if (provider === "groq") return cfg.mcpToolsGroqModel || "groq"
  if (provider === "gemini") return cfg.mcpToolsGeminiModel || "gemini"
  return String(provider)
}

function toOpenAIChatResponse(content: string, model: string) {
  return {
    id: `chatcmpl-${Date.now().toString(36)}`,
    object: "chat.completion",
    created: Math.floor(Date.now() / 1000),
    model,
    choices: [
      {
        index: 0,
        message: { role: "assistant", content },
        finish_reason: "stop",
      },
    ],
  }
}

function normalizeContent(content: any): string | null {
  if (!content) return null
  if (typeof content === "string") return content
  if (Array.isArray(content)) {
    const parts = content
      .map((p) => {
        if (typeof p === "string") return p
        if (p && typeof p === "object") {
          if (typeof p.text === "string") return p.text
          if (typeof p.content === "string") return p.content
        }
        return ""
      })
      .filter(Boolean)
    return parts.length ? parts.join(" ") : null
  }
  if (typeof content === "object" && content !== null) {
    if (typeof (content as any).text === "string") return (content as any).text
  }
  return null
}

function extractUserPrompt(body: any): string | null {
  try {
    if (!body || typeof body !== "object") return null

    if (Array.isArray(body.messages)) {
      for (let i = body.messages.length - 1; i >= 0; i--) {
        const msg = body.messages[i]
        const role = String(msg?.role || "").toLowerCase()
        if (role === "user") {
          const c = normalizeContent(msg?.content)
          if (c && c.trim()) return c.trim()
        }
      }
    }

    const prompt = normalizeContent(body.prompt)
    if (prompt && prompt.trim()) return prompt.trim()

    const input = normalizeContent(body.input)
    if (input && input.trim()) return input.trim()

    return null
  } catch {
    return null
  }
}

interface RunAgentOptions {
  prompt: string
  conversationId?: string
  onProgress?: (update: AgentProgressUpdate) => void
}

function formatConversationHistoryForApi(
  history: Array<{
    role: "user" | "assistant" | "tool"
    content: string
    toolCalls?: any[]
    toolResults?: any[]
    timestamp?: number
  }>
): Array<{
  role: "user" | "assistant" | "tool"
  content: string
  toolCalls?: Array<{ name: string; arguments: any }>
  toolResults?: Array<{ success: boolean; content: string; error?: string }>
  timestamp?: number
}> {
  return history.map((entry) => ({
    role: entry.role,
    content: entry.content,
    toolCalls: entry.toolCalls?.map((tc: any) => ({
      name: tc.name,
      arguments: tc.arguments,
    })),
    toolResults: entry.toolResults?.map((tr: any) => {
      const contentText = Array.isArray(tr.content)
        ? tr.content.map((c: any) => c.text || c).join("\n")
        : String(tr.content || "")
      const isError = tr.isError ?? (tr.success === false)
      return {
        success: !isError,
        content: contentText,
        error: isError ? contentText : undefined,
      }
    }),
    timestamp: entry.timestamp,
  }))
}

async function runAgent(options: RunAgentOptions): Promise<{
  content: string
  conversationId: string
  conversationHistory: Array<{
    role: "user" | "assistant" | "tool"
    content: string
    toolCalls?: Array<{ name: string; arguments: any }>
    toolResults?: Array<{ success: boolean; content: string; error?: string }>
    timestamp?: number
  }>
}> {
  const { prompt, conversationId: inputConversationId, onProgress } = options
  const cfg = configStore.get()

  // Set agent mode state for process management - ensure clean state
  state.isAgentModeActive = true
  state.shouldStopAgent = false
  state.agentIterationCount = 0

  // Load previous conversation history if conversationId is provided
  let previousConversationHistory: Array<{
    role: "user" | "assistant" | "tool"
    content: string
    toolCalls?: any[]
    toolResults?: any[]
  }> | undefined
  let conversationId = inputConversationId

  // Create or continue conversation - matching tipc.ts createMcpTextInput logic
  if (conversationId) {
    // Add user message to existing conversation BEFORE processing
    const updatedConversation = await conversationService.addMessageToConversation(
      conversationId,
      prompt,
      "user"
    )

    if (updatedConversation) {
      // Load conversation history excluding the message we just added (the current user input)
      // This matches tipc.ts processWithAgentMode behavior
      const messagesToConvert = updatedConversation.messages.slice(0, -1)



      diagnosticsService.logInfo("remote-server", `Continuing conversation ${conversationId} with ${messagesToConvert.length} previous messages`)

      previousConversationHistory = messagesToConvert.map((msg) => ({
        role: msg.role,
        content: msg.content,
        toolCalls: msg.toolCalls,
        // Convert toolResults from stored format to MCPToolResult format (matching tipc.ts)
        toolResults: msg.toolResults?.map((tr) => ({
          content: [
            {
              type: "text" as const,
              text: tr.success ? tr.content : (tr.error || tr.content),
            },
          ],
          isError: !tr.success,
        })),
      }))
    } else {
      // Conversation not found, start fresh
      diagnosticsService.logInfo("remote-server", `Conversation ${conversationId} not found, starting fresh`)
      conversationId = undefined
    }
  }

  // Create a new conversation if none exists
  if (!conversationId) {
    const newConversation = await conversationService.createConversation(prompt, "user")
    conversationId = newConversation.id
    diagnosticsService.logInfo("remote-server", `Created new conversation ${conversationId}`)
  }

  // Try to find and revive an existing session for this conversation (matching tipc.ts)
  // Note: We use `conversationId` (which may be newly created) instead of `inputConversationId`
  // to ensure we find sessions for both existing and newly created conversations.
  // This fixes a bug where inputConversationId pointed to a non-existent conversation,
  // causing session lookup to fail and creating duplicate sessions.
  // Start snoozed unless remoteServerAutoShowPanel is enabled (affects both new and revived sessions)
  const startSnoozed = !cfg.remoteServerAutoShowPanel
  let existingSessionId: string | undefined
  if (conversationId) {
    const foundSessionId = agentSessionTracker.findSessionByConversationId(conversationId)
    if (foundSessionId) {
      // Check if session is already active - if so, preserve its current snooze state
      // This prevents unexpectedly hiding the progress UI for a session the user is watching
      const existingSession = agentSessionTracker.getSession(foundSessionId)
      const isAlreadyActive = existingSession && existingSession.status === "active"
      const snoozeForRevive = isAlreadyActive ? existingSession.isSnoozed ?? false : startSnoozed
      const revived = agentSessionTracker.reviveSession(foundSessionId, snoozeForRevive)
      if (revived) {
        existingSessionId = foundSessionId
        diagnosticsService.logInfo("remote-server", `Revived existing session ${existingSessionId}`)
      }
    }
  }

  // Determine profile snapshot for session isolation
  // If reusing an existing session, use its stored snapshot to maintain isolation
  // Only capture a new snapshot when creating a new session
  let profileSnapshot: SessionProfileSnapshot | undefined

  if (existingSessionId) {
    // Try to get the stored profile snapshot from the existing session
    profileSnapshot = agentSessionStateManager.getSessionProfileSnapshot(existingSessionId)
      ?? agentSessionTracker.getSessionProfileSnapshot(existingSessionId)
  }

  // Only capture a new snapshot if we don't have one from an existing session
  if (!profileSnapshot) {
    const currentProfile = profileService.getCurrentProfile()
    if (currentProfile) {
      profileSnapshot = {
        profileId: currentProfile.id,
        profileName: currentProfile.name,
        guidelines: currentProfile.guidelines,
        systemPrompt: currentProfile.systemPrompt,
        mcpServerConfig: currentProfile.mcpServerConfig,
        modelConfig: currentProfile.modelConfig,
      }
    }
  }

  // Start or reuse agent session
  const conversationTitle = prompt.length > 50 ? prompt.substring(0, 50) + "..." : prompt
  const sessionId = existingSessionId || agentSessionTracker.startSession(conversationId, conversationTitle, startSnoozed, profileSnapshot)

  try {
    await mcpService.initialize()
    mcpService.registerExistingProcessesWithAgentManager()

    // Get available tools filtered by profile snapshot if available (for session isolation)
    // This ensures revived sessions use the same tool list they started with
    const availableTools = profileSnapshot?.mcpServerConfig
      ? mcpService.getAvailableToolsForProfile(profileSnapshot.mcpServerConfig)
      : mcpService.getAvailableTools()
    const executeToolCall = async (toolCall: any, onProgress?: (message: string) => void): Promise<MCPToolResult> => {
<<<<<<< HEAD
      // Pass sessionId so ACP router tools can emit progress to the correct session
      return await mcpService.executeToolCall(toolCall, onProgress, false, sessionId)
=======
      // Pass profileSnapshot.mcpServerConfig for session-aware server availability checks
      return await mcpService.executeToolCall(toolCall, onProgress, false, profileSnapshot?.mcpServerConfig)
>>>>>>> 1f866e5f
    }

    const agentResult = await processTranscriptWithAgentMode(
      prompt,
      availableTools,
      executeToolCall,
      cfg.mcpMaxIterations ?? 10,
      previousConversationHistory,
      conversationId,
      sessionId, // Pass session ID for progress routing
      onProgress, // Pass progress callback for SSE streaming
      profileSnapshot, // Pass profile snapshot for session isolation
    )

    // Mark session as completed
    agentSessionTracker.completeSession(sessionId, "Agent completed successfully")

    // Format conversation history for API response (convert MCPToolResult to ToolResult format)
    const formattedHistory = formatConversationHistoryForApi(agentResult.conversationHistory)

    return { content: agentResult.content, conversationId, conversationHistory: formattedHistory }
  } catch (error) {
    // Mark session as errored
    const errorMessage = error instanceof Error ? error.message : "Unknown error"
    agentSessionTracker.errorSession(sessionId, errorMessage)
    throw error
  } finally {
    // Clean up agent state to ensure next session starts fresh
    state.isAgentModeActive = false
    state.shouldStopAgent = false
    state.agentIterationCount = 0
  }
}

function recordHistory(transcript: string) {
  try {
    fs.mkdirSync(recordingsFolder, { recursive: true })
    const historyPath = path.join(recordingsFolder, "history.json")
    let history: Array<{ id: string; createdAt: number; duration: number; transcript: string }>
    try {
      history = JSON.parse(fs.readFileSync(historyPath, "utf8"))
    } catch {
      history = []
    }

    const item = {
      id: Date.now().toString(),
      createdAt: Date.now(),
      duration: 0,
      transcript,
    }
    history.push(item)
    fs.writeFileSync(historyPath, JSON.stringify(history))
  } catch (e) {
    diagnosticsService.logWarning(
      "remote-server",
      "Failed to record history item",
      e,
    )
  }
}

export async function startRemoteServer() {
  const cfg = configStore.get()
  if (!cfg.remoteServerEnabled) {
    diagnosticsService.logInfo(
      "remote-server",
      "Remote server not enabled in config; skipping start",
    )
    return { running: false }
  }

  if (!cfg.remoteServerApiKey) {
    // Generate API key on first enable
    const key = crypto.randomBytes(32).toString("hex")
    configStore.save({ ...cfg, remoteServerApiKey: key })
  }

  if (server) {
    diagnosticsService.logInfo(
      "remote-server",
      "Remote server already running; restarting",
    )
    await stopRemoteServer()
  }

  lastError = undefined
  const logLevel = cfg.remoteServerLogLevel || "info"
  const bind = cfg.remoteServerBindAddress || "127.0.0.1"
  const port = cfg.remoteServerPort || 3210

  const fastify = Fastify({ logger: { level: logLevel } })

  // Configure CORS
  const corsOrigins = cfg.remoteServerCorsOrigins || ["*"]
  await fastify.register(cors, {
    // When origin is ["*"] or includes "*", use true to reflect the request origin
    // This is needed because credentials: true doesn't work with literal "*"
    origin: corsOrigins.includes("*") ? true : corsOrigins,
    methods: ["GET", "POST", "OPTIONS"],
    allowedHeaders: ["Content-Type", "Authorization"],
    credentials: true,
    maxAge: 86400, // Cache preflight for 24 hours
    preflight: true, // Enable preflight pass-through
    strictPreflight: false, // Don't be strict about preflight requests
  })

  // Auth hook (skip for OPTIONS preflight requests)
  fastify.addHook("onRequest", async (req, reply) => {
    // Skip auth for OPTIONS requests (CORS preflight)
    if (req.method === "OPTIONS") {
      return
    }

    const auth = (req.headers["authorization"] || "").toString()
    const token = auth.startsWith("Bearer ") ? auth.slice(7) : ""
    const current = configStore.get()
    if (!token || token !== current.remoteServerApiKey) {
      reply.code(401).send({ error: "Unauthorized" })
      return
    }
  })

  // Routes
  fastify.post("/v1/chat/completions", async (req, reply) => {
    try {
      const body = req.body as any
      const prompt = extractUserPrompt(body)
      if (!prompt) {
        return reply.code(400).send({ error: "Missing user prompt" })
      }

      // Extract conversationId from request body (custom extension to OpenAI API)
      const conversationId = typeof body.conversation_id === "string" ? body.conversation_id : undefined
      // Check if client wants SSE streaming
      const isStreaming = body.stream === true

      console.log("[remote-server] Chat request:", { conversationId: conversationId || "new", promptLength: prompt.length, streaming: isStreaming })
      diagnosticsService.logInfo("remote-server", `Handling completion request${conversationId ? ` for conversation ${conversationId}` : ""}${isStreaming ? " (streaming)" : ""}`)

      if (isStreaming) {
        // SSE streaming mode
        // Get the request origin for CORS
        const requestOrigin = req.headers.origin || "*"
        reply.raw.writeHead(200, {
          "Content-Type": "text/event-stream",
          "Cache-Control": "no-cache",
          "Connection": "keep-alive",
          "Access-Control-Allow-Origin": requestOrigin,
          "Access-Control-Allow-Credentials": "true",
        })

        // Helper to write SSE events
        const writeSSE = (data: object) => {
          reply.raw.write(`data: ${JSON.stringify(data)}\n\n`)
        }

        // Create progress callback that emits SSE events
        const onProgress = (update: AgentProgressUpdate) => {
          writeSSE({ type: "progress", data: update })
        }

        try {
          const result = await runAgent({ prompt, conversationId, onProgress })

          // Record as if user submitted a text input
          recordHistory(result.content)

          const model = resolveActiveModelId(configStore.get())

          // Send final "done" event with full response data
          writeSSE({
            type: "done",
            data: {
              content: result.content,
              conversation_id: result.conversationId,
              conversation_history: result.conversationHistory,
              model,
            },
          })
        } catch (error: any) {
          // Send error event
          writeSSE({
            type: "error",
            data: { message: error?.message || "Internal Server Error" },
          })
        } finally {
          reply.raw.end()
        }

        // Return reply to indicate we've handled the response
        return reply
      }

      // Non-streaming mode (existing behavior)
      const result = await runAgent({ prompt, conversationId })

      // Record as if user submitted a text input
      recordHistory(result.content)

      const model = resolveActiveModelId(configStore.get())
      // Return standard OpenAI response with conversation_id as custom field
      const response = toOpenAIChatResponse(result.content, model)

      console.log("[remote-server] Chat response:", { conversationId: result.conversationId, responseLength: result.content.length })

      return reply.send({
        ...response,
        conversation_id: result.conversationId, // Include conversation_id for client to use in follow-ups
        conversation_history: result.conversationHistory, // Include full conversation history with tool calls/results
      })
    } catch (error: any) {
      diagnosticsService.logError("remote-server", "Handler error", error)
      return reply.code(500).send({ error: "Internal Server Error" })
    }
  })

  fastify.get("/v1/models", async (_req, reply) => {
    const model = resolveActiveModelId(configStore.get())
    return reply.send({
      object: "list",
      data: [{ id: model, object: "model", owned_by: "system" }],
    })
  })

  // Kill switch endpoint - emergency stop all agent sessions
  fastify.post("/v1/emergency-stop", async (_req, reply) => {
    console.log("[KILLSWITCH] /v1/emergency-stop endpoint called")
    try {
      console.log("[KILLSWITCH] Loading emergency-stop module...")
      diagnosticsService.logInfo("remote-server", "Emergency stop triggered via API")

      console.log("[KILLSWITCH] Calling emergencyStopAll()...")
      const { before, after } = await emergencyStopAll()

      console.log(`[KILLSWITCH] Emergency stop completed. Killed ${before} processes. Remaining: ${after}`)
      diagnosticsService.logInfo(
        "remote-server",
        `Emergency stop completed. Killed ${before} processes. Remaining: ${after}`,
      )

      return reply.send({
        success: true,
        message: "Emergency stop executed",
        processesKilled: before,
        processesRemaining: after,
      })
    } catch (error: any) {
      console.error("[KILLSWITCH] Error during emergency stop:", error)
      diagnosticsService.logError("remote-server", "Emergency stop error", error)
      return reply.code(500).send({
        success: false,
        error: error?.message || "Emergency stop failed",
      })
    }
  })

  try {
    await fastify.listen({ port, host: bind })
    diagnosticsService.logInfo(
      "remote-server",
      `Remote server listening at http://${bind}:${port}/v1`,
    )
    server = fastify
    return { running: true, bind, port }
  } catch (err: any) {
    lastError = err?.message || String(err)
    diagnosticsService.logError("remote-server", "Failed to start server", err)
    server = null
    return { running: false, error: lastError }
  }
}

export async function stopRemoteServer() {
  if (server) {
    try {
      await server.close()
      diagnosticsService.logInfo("remote-server", "Remote server stopped")
    } catch (err) {
      diagnosticsService.logError("remote-server", "Error stopping server", err)
    } finally {
      server = null
    }
  }
}

export async function restartRemoteServer() {
  await stopRemoteServer()
  return startRemoteServer()
}

export function getRemoteServerStatus() {
  const cfg = configStore.get()
  const bind = cfg.remoteServerBindAddress || "127.0.0.1"
  const port = cfg.remoteServerPort || 3210
  const running = !!server
  const url = running ? `http://${bind}:${port}/v1` : undefined
  return { running, url, bind, port, lastError }
}
<|MERGE_RESOLUTION|>--- conflicted
+++ resolved
@@ -278,13 +278,8 @@
       ? mcpService.getAvailableToolsForProfile(profileSnapshot.mcpServerConfig)
       : mcpService.getAvailableTools()
     const executeToolCall = async (toolCall: any, onProgress?: (message: string) => void): Promise<MCPToolResult> => {
-<<<<<<< HEAD
-      // Pass sessionId so ACP router tools can emit progress to the correct session
-      return await mcpService.executeToolCall(toolCall, onProgress, false, sessionId)
-=======
-      // Pass profileSnapshot.mcpServerConfig for session-aware server availability checks
-      return await mcpService.executeToolCall(toolCall, onProgress, false, profileSnapshot?.mcpServerConfig)
->>>>>>> 1f866e5f
+      // Pass sessionId for ACP router tools progress, and profileSnapshot.mcpServerConfig for session-aware server availability
+      return await mcpService.executeToolCall(toolCall, onProgress, false, sessionId, profileSnapshot?.mcpServerConfig)
     }
 
     const agentResult = await processTranscriptWithAgentMode(

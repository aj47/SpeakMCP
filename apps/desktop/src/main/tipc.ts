import fs from "fs"
import { logApp, logLLM, getDebugFlags } from "./debug"
import { getRendererHandlers, tipc } from "@egoist/tipc/main"
import {
  showPanelWindow,
  showMainWindow,
  WINDOWS,
  resizePanelForAgentMode,
  resizePanelToNormal,
  closeAgentModeAndHidePanelWindow,
  getWindowRendererHandlers,
  setPanelMode,
  getCurrentPanelMode,
  markManualResize,
} from "./window"
import {
  app,
  clipboard,
  Menu,
  shell,
  systemPreferences,
  dialog,
} from "electron"
import path from "path"
import { configStore, recordingsFolder, conversationsFolder } from "./config"
import {
  Config,
  RecordingHistoryItem,
  MCPConfig,
  MCPServerConfig,
  Conversation,
  ConversationHistoryItem,
  AgentProgressUpdate,
} from "../shared/types"
import { inferTransportType, normalizeMcpConfig } from "../shared/mcp-utils"
import { conversationService } from "./conversation-service"
import { RendererHandlers } from "./renderer-handlers"
import {
  postProcessTranscript,
  processTranscriptWithTools,
  processTranscriptWithAgentMode,
} from "./llm"
import { mcpService, MCPToolResult } from "./mcp-service"
import {
  saveCustomPosition,
  updatePanelPosition,
  constrainPositionToScreen,
  PanelPosition,
} from "./panel-position"
import { state, agentProcessManager, suppressPanelAutoShow, isPanelAutoShowSuppressed, toolApprovalManager } from "./state"


import { startRemoteServer, stopRemoteServer, restartRemoteServer } from "./remote-server"
import { emitAgentProgress } from "./emit-agent-progress"

// Helper function to initialize MCP with progress feedback
async function initializeMcpWithProgress(config: Config, sessionId: string): Promise<void> {
  // Import agentSessionStateManager to check for stop signals during MCP initialization
  const { agentSessionStateManager } = await import("./state")

  // Helper to check if we should stop (session-specific or global)
  const shouldStop = () => agentSessionStateManager.shouldStopSession(sessionId)

  // Check if already stopped before starting
  if (shouldStop()) {
    return
  }

  // Check if MCP is initializing and emit progress updates
  const initStatus = mcpService.getInitializationStatus()

  // Emit initial progress showing MCP initialization
  await emitAgentProgress({
    sessionId,
    currentIteration: 0,
    maxIterations: config.mcpMaxIterations ?? 10,
    steps: [
      {
        id: `mcp_init_${Date.now()}`,
        type: "thinking",
        title: "Initializing MCP tools",
        description: initStatus.progress.currentServer
          ? `Initializing ${initStatus.progress.currentServer} (${initStatus.progress.current}/${initStatus.progress.total})`
          : `Initializing MCP servers (${initStatus.progress.current}/${initStatus.progress.total})`,
        status: "in_progress",
        timestamp: Date.now(),
      },
    ],
    isComplete: false,
  })

  // Poll for initialization progress updates
  // Check for stop signal in each iteration to allow killswitch to interrupt
  const progressInterval = setInterval(async () => {
    // Check for killswitch signal - stop polling if triggered
    if (shouldStop()) {
      clearInterval(progressInterval)
      return
    }

    const currentStatus = mcpService.getInitializationStatus()
    if (currentStatus.isInitializing) {
      await emitAgentProgress({
        sessionId,
        currentIteration: 0,
        maxIterations: config.mcpMaxIterations ?? 10,
        steps: [
          {
            id: `mcp_init_${Date.now()}`,
            type: "thinking",
            title: "Initializing MCP tools",
            description: currentStatus.progress.currentServer
              ? `Initializing ${currentStatus.progress.currentServer} (${currentStatus.progress.current}/${currentStatus.progress.total})`
              : `Initializing MCP servers (${currentStatus.progress.current}/${currentStatus.progress.total})`,
            status: "in_progress",
            timestamp: Date.now(),
          },
        ],
        isComplete: false,
      })
    } else {
      clearInterval(progressInterval)
    }
  }, 500) // Update every 500ms

  try {
    // Initialize MCP service if not already done
    // This will wait for initialization to complete if it's in progress
    await mcpService.initialize()
  } finally {
    // Clear the interval when initialization completes or fails
    clearInterval(progressInterval)
  }

  // Check for killswitch before emitting completion
  if (shouldStop()) {
    return
  }

  // Emit completion of MCP initialization
  await emitAgentProgress({
    sessionId,
    currentIteration: 0,
    maxIterations: config.mcpMaxIterations ?? 10,
    steps: [
      {
        id: `mcp_init_complete_${Date.now()}`,
        type: "thinking",
        title: "MCP tools initialized",
        description: `Successfully initialized ${mcpService.getAvailableTools().length} tools`,
        status: "completed",
        timestamp: Date.now(),
      },
    ],
    isComplete: false,
  })
}

// Unified agent mode processing function
async function processWithAgentMode(
  text: string,
  conversationId?: string,
  existingSessionId?: string, // Optional: reuse existing session instead of creating new one
  startSnoozed: boolean = false, // Whether to start session snoozed (default: false to show panel)
): Promise<string> {
  const config = configStore.get()

  // NOTE: Don't clear all agent progress here - we support multiple concurrent sessions
  // Each session manages its own progress lifecycle independently

  // Agent mode state is managed per-session via agentSessionStateManager

  // Start tracking this agent session (or reuse existing one)
  const { agentSessionTracker } = await import("./agent-session-tracker")
  let conversationTitle = text.length > 50 ? text.substring(0, 50) + "..." : text
  // When creating a new session from keybind/UI, start unsnoozed so panel shows immediately
  const sessionId = existingSessionId || agentSessionTracker.startSession(conversationId, conversationTitle, startSnoozed)

  try {
    // Initialize MCP with progress feedback
    await initializeMcpWithProgress(config, sessionId)

    // Register any existing MCP server processes with the agent process manager
    // This handles the case where servers were already initialized before agent mode was activated
    mcpService.registerExistingProcessesWithAgentManager()

    // Get available tools
    const availableTools = mcpService.getAvailableTools()

    // Use agent mode for iterative tool calling
    const executeToolCall = async (toolCall: any, onProgress?: (message: string) => void): Promise<MCPToolResult> => {
      // Handle inline tool approval if enabled in config
      if (config.mcpRequireApprovalBeforeToolCall) {
        // Request approval and wait for user response via the UI
        const { approvalId, promise: approvalPromise } = toolApprovalManager.requestApproval(
          sessionId,
          toolCall.name,
          toolCall.arguments
        )

        // Emit progress update with pending approval to show approve/deny buttons
        await emitAgentProgress({
          sessionId,
          currentIteration: 0, // Will be updated by the agent loop
          maxIterations: config.mcpMaxIterations ?? 10,
          steps: [],
          isComplete: false,
          pendingToolApproval: {
            approvalId,
            toolName: toolCall.name,
            arguments: toolCall.arguments,
          },
        })

        // Wait for user response
        const approved = await approvalPromise

        // Clear the pending approval from the UI by emitting without pendingToolApproval
        await emitAgentProgress({
          sessionId,
          currentIteration: 0,
          maxIterations: config.mcpMaxIterations ?? 10,
          steps: [],
          isComplete: false,
          // No pendingToolApproval - clears it
        })

        if (!approved) {
          return {
            content: [
              {
                type: "text",
                text: `Tool call denied by user: ${toolCall.name}`,
              },
            ],
            isError: true,
          }
        }
      }

      // Execute the tool call (approval either not required or was granted)
      return await mcpService.executeToolCall(toolCall, onProgress, true) // Pass skipApprovalCheck=true
    }

    // Load previous conversation history if continuing a conversation
    // IMPORTANT: Load this BEFORE emitting initial progress to ensure consistency
    let previousConversationHistory:
      | Array<{
          role: "user" | "assistant" | "tool"
          content: string
          toolCalls?: any[]
          toolResults?: any[]
          timestamp?: number
        }>
      | undefined

    if (conversationId) {
      logLLM(`[tipc.ts processWithAgentMode] Loading conversation history for conversationId: ${conversationId}`)
      const conversation =
        await conversationService.loadConversation(conversationId)

      if (conversation && conversation.messages.length > 0) {
        logLLM(`[tipc.ts processWithAgentMode] Loaded conversation with ${conversation.messages.length} messages`)
        // Convert conversation messages to the format expected by agent mode
        // Exclude the last message since it's the current user input that will be added
        const messagesToConvert = conversation.messages.slice(0, -1)
        logLLM(`[tipc.ts processWithAgentMode] Converting ${messagesToConvert.length} messages (excluding last message)`)
        previousConversationHistory = messagesToConvert.map((msg) => ({
          role: msg.role,
          content: msg.content,
          toolCalls: msg.toolCalls,
          timestamp: msg.timestamp,
          // Convert toolResults from stored format (content as string) to MCPToolResult format (content as array)
          toolResults: msg.toolResults?.map((tr) => ({
            content: [
              {
                type: "text" as const,
                // Use content for successful results, error message for failures
                text: tr.success ? tr.content : (tr.error || tr.content),
              },
            ],
            isError: !tr.success,
          })),
        }))

        logLLM(`[tipc.ts processWithAgentMode] previousConversationHistory roles: [${previousConversationHistory.map(m => m.role).join(', ')}]`)
      } else {
        logLLM(`[tipc.ts processWithAgentMode] No conversation found or conversation is empty`)
      }
    } else {
      logLLM(`[tipc.ts processWithAgentMode] No conversationId provided, starting fresh conversation`)
    }

    // Focus this session in the panel window so it's immediately visible
    // Note: Initial progress will be emitted by processTranscriptWithAgentMode
    // to avoid duplicate user messages in the conversation history
    try {
      getWindowRendererHandlers("panel")?.focusAgentSession.send(sessionId)
    } catch (e) {
      logApp("[tipc] Failed to focus new agent session:", e)
    }

    const agentResult = await processTranscriptWithAgentMode(
      text,
      availableTools,
      executeToolCall,
      config.mcpMaxIterations ?? 10, // Use configured max iterations or default to 10
      previousConversationHistory,
      conversationId, // Pass conversation ID for linking to conversation history
      sessionId, // Pass session ID for progress routing and isolation
    )

    // Mark session as completed
    agentSessionTracker.completeSession(sessionId, "Agent completed successfully")

    return agentResult.content
  } catch (error) {
    // Mark session as errored
    const errorMessage = error instanceof Error ? error.message : "Unknown error"
    agentSessionTracker.errorSession(sessionId, errorMessage)

    // Emit error progress update to the UI so users see the error message
    const { emitAgentProgress } = await import("./emit-agent-progress")
    await emitAgentProgress({
      sessionId,
      conversationId: conversationId || "",
      conversationTitle: conversationTitle,
      currentIteration: 1,
      maxIterations: config.mcpMaxIterations ?? 10,
      steps: [{
        id: `error_${Date.now()}`,
        type: "thinking",
        title: "Error",
        description: errorMessage,
        status: "error",
        timestamp: Date.now(),
      }],
      isComplete: true,
      finalContent: `Error: ${errorMessage}`,
      conversationHistory: [
        { role: "user", content: text, timestamp: Date.now() },
        { role: "assistant", content: `Error: ${errorMessage}`, timestamp: Date.now() }
      ],
    })

    throw error
  } finally {

  }
}
import { diagnosticsService } from "./diagnostics"
import { updateTrayIcon } from "./tray"
import { isAccessibilityGranted } from "./utils"
import { writeText, writeTextWithFocusRestore } from "./keyboard"
import { preprocessTextForTTS, validateTTSText } from "./tts-preprocessing"


const t = tipc.create()

const getRecordingHistory = () => {
  try {
    const history = JSON.parse(
      fs.readFileSync(path.join(recordingsFolder, "history.json"), "utf8"),
    ) as RecordingHistoryItem[]

    // sort desc by createdAt
    return history.sort((a, b) => b.createdAt - a.createdAt)
  } catch {
    return []
  }
}

const saveRecordingsHitory = (history: RecordingHistoryItem[]) => {
  fs.writeFileSync(
    path.join(recordingsFolder, "history.json"),
    JSON.stringify(history),
  )
}

export const router = {
  restartApp: t.procedure.action(async () => {
    app.relaunch()
    app.quit()
  }),

  getUpdateInfo: t.procedure.action(async () => {
    const { getUpdateInfo } = await import("./updater")
    return getUpdateInfo()
  }),

  quitAndInstall: t.procedure.action(async () => {
    const { quitAndInstall } = await import("./updater")

    quitAndInstall()
  }),

  checkForUpdatesAndDownload: t.procedure.action(async () => {
    const { checkForUpdatesAndDownload } = await import("./updater")

    return checkForUpdatesAndDownload()
  }),

  openMicrophoneInSystemPreferences: t.procedure.action(async () => {
    await shell.openExternal(
      "x-apple.systempreferences:com.apple.preference.security?Privacy_Microphone",
    )
  }),

  hidePanelWindow: t.procedure.action(async () => {
    const panel = WINDOWS.get("panel")

    logApp(`[hidePanelWindow] Called. Panel exists: ${!!panel}, visible: ${panel?.isVisible()}`)

    if (panel) {
      suppressPanelAutoShow(1000)
      panel.hide()
      logApp(`[hidePanelWindow] Panel hidden`)
    }
  }),

  resizePanelForAgentMode: t.procedure.action(async () => {
    resizePanelForAgentMode()
  }),

  resizePanelToNormal: t.procedure.action(async () => {
    resizePanelToNormal()
  }),

  setPanelMode: t.procedure
    .input<{ mode: "normal" | "agent" | "textInput" }>()
    .action(async ({ input }) => {
      setPanelMode(input.mode)
      return { success: true }
    }),

  debugPanelState: t.procedure.action(async () => {
    const panel = WINDOWS.get("panel")
    const state = {
      exists: !!panel,
      isVisible: panel?.isVisible() || false,
      isDestroyed: panel?.isDestroyed() || false,
      bounds: panel?.getBounds() || null,
      isAlwaysOnTop: panel?.isAlwaysOnTop() || false,
    }
    return state
  }),

  // Panel position management
  setPanelPosition: t.procedure
    .input<{ position: PanelPosition }>()
    .action(async ({ input }) => {
      updatePanelPosition(input.position)

      // Update the panel position if it's currently visible
      const panel = WINDOWS.get("panel")
      if (panel && panel.isVisible()) {
        showPanelWindow()
      }
    }),

  savePanelCustomPosition: t.procedure
    .input<{ x: number; y: number }>()
    .action(async ({ input }) => {
      // Get current panel size to constrain position
      const panel = WINDOWS.get("panel")
      if (panel) {
        const bounds = panel.getBounds()
        const constrainedPosition = constrainPositionToScreen(
          { x: input.x, y: input.y },
          { width: bounds.width, height: bounds.height },
        )

        saveCustomPosition(constrainedPosition)

        // Update the panel position immediately
        panel.setPosition(constrainedPosition.x, constrainedPosition.y)
      }
    }),

  updatePanelPosition: t.procedure
    .input<{ x: number; y: number }>()
    .action(async ({ input }) => {
      const panel = WINDOWS.get("panel")
      if (panel) {
        const bounds = panel.getBounds()
        const constrainedPosition = constrainPositionToScreen(
          { x: input.x, y: input.y },
          { width: bounds.width, height: bounds.height },
        )

        panel.setPosition(constrainedPosition.x, constrainedPosition.y)
      }
    }),

  getPanelPosition: t.procedure.action(async () => {
    const panel = WINDOWS.get("panel")
    if (panel) {
      const bounds = panel.getBounds()
      return { x: bounds.x, y: bounds.y }
    }
    return { x: 0, y: 0 }
  }),

  emergencyStopAgent: t.procedure.action(async () => {
    const { emergencyStopAgentMode } = await import("./window")
    await emergencyStopAgentMode()

    return { success: true, message: "Agent mode emergency stopped" }
  }),

  clearAgentProgress: t.procedure.action(async () => {
    // Send to all windows so both main and panel can update their state
    for (const [id, win] of WINDOWS.entries()) {
      try {
        getRendererHandlers<RendererHandlers>(win.webContents).clearAgentProgress.send()
      } catch (e) {
        logApp(`[tipc] clearAgentProgress send to ${id} failed:`, e)
      }
    }

    return { success: true }
  }),


  clearAgentSessionProgress: t.procedure
    .input<{ sessionId: string }>()
    .action(async ({ input }) => {
      // Send to all windows (panel and main) so both can update their state
      for (const [id, win] of WINDOWS.entries()) {
        try {
          getRendererHandlers<RendererHandlers>(win.webContents).clearAgentSessionProgress?.send(input.sessionId)
        } catch (e) {
          logApp(`[tipc] clearAgentSessionProgress send to ${id} failed:`, e)
        }
      }
      return { success: true }
    }),

  closeAgentModeAndHidePanelWindow: t.procedure.action(async () => {
    closeAgentModeAndHidePanelWindow()
    return { success: true }
  }),

  getAgentStatus: t.procedure.action(async () => {
    return {
      isAgentModeActive: state.isAgentModeActive,
      shouldStopAgent: state.shouldStopAgent,
      agentIterationCount: state.agentIterationCount,
      activeProcessCount: agentProcessManager.getActiveProcessCount(),
    }
  }),

  getAgentSessions: t.procedure.action(async () => {
    const { agentSessionTracker } = await import("./agent-session-tracker")
    return {
      activeSessions: agentSessionTracker.getActiveSessions(),
      recentSessions: agentSessionTracker.getRecentSessions(4),
    }
  }),

  stopAgentSession: t.procedure
    .input<{ sessionId: string }>()
    .action(async ({ input }) => {
      const { agentSessionTracker } = await import("./agent-session-tracker")
      const { agentSessionStateManager, toolApprovalManager } = await import("./state")

      // Stop the session in the state manager (aborts LLM requests, kills processes)
      agentSessionStateManager.stopSession(input.sessionId)

      // Cancel any pending tool approvals for this session so executeToolCall doesn't hang
      toolApprovalManager.cancelSessionApprovals(input.sessionId)

      // Immediately emit a final progress update with isComplete: true
      // This ensures the UI updates immediately without waiting for the agent loop
      // to detect the stop signal and emit its own final update
      await emitAgentProgress({
        sessionId: input.sessionId,
        currentIteration: 0,
        maxIterations: 0,
        steps: [
          {
            id: `stop_${Date.now()}`,
            type: "completion",
            title: "Agent stopped",
            description: "Agent mode was stopped by emergency kill switch",
            status: "error",
            timestamp: Date.now(),
          },
        ],
        isComplete: true,
        finalContent: "(Agent mode was stopped by emergency kill switch)",
        conversationHistory: [],
      })

      // Mark the session as stopped in the tracker (removes from active sessions UI)
      agentSessionTracker.stopSession(input.sessionId)

      return { success: true }
    }),

  snoozeAgentSession: t.procedure
    .input<{ sessionId: string }>()
    .action(async ({ input }) => {
      const { agentSessionTracker } = await import("./agent-session-tracker")

      // Snooze the session (runs in background without stealing focus)
      agentSessionTracker.snoozeSession(input.sessionId)

      return { success: true }
    }),

  unsnoozeAgentSession: t.procedure
    .input<{ sessionId: string }>()
    .action(async ({ input }) => {
      const { agentSessionTracker } = await import("./agent-session-tracker")

      // Unsnooze the session (allow it to show progress UI again)
      agentSessionTracker.unsnoozeSession(input.sessionId)

      return { success: true }
    }),

  // Respond to a tool approval request
  respondToToolApproval: t.procedure
    .input<{ approvalId: string; approved: boolean }>()
    .action(async ({ input }) => {
      const { toolApprovalManager } = await import("./state")
      const success = toolApprovalManager.respondToApproval(input.approvalId, input.approved)
      return { success }
    }),

  // Request the Panel window to focus a specific agent session
  focusAgentSession: t.procedure
    .input<{ sessionId: string }>()
    .action(async ({ input }) => {
      try {
        getWindowRendererHandlers("panel")?.focusAgentSession.send(input.sessionId)
      } catch (e) {
        logApp("[tipc] focusAgentSession send failed:", e)
      }
      return { success: true }
    }),

  showContextMenu: t.procedure
    .input<{
      x: number
      y: number
      selectedText?: string
      messageContext?: {
        content: string
        role: "user" | "assistant" | "tool"
        messageId: string
      }
    }>()
    .action(async ({ input, context }) => {
      const items: Electron.MenuItemConstructorOptions[] = []

      if (input.selectedText) {
        items.push({
          label: "Copy",
          click() {
            clipboard.writeText(input.selectedText || "")
          },
        })
      }

      // Add message-specific context menu items
      if (input.messageContext) {
        const { content, role } = input.messageContext

        // Add "Copy Message" option for all message types
        items.push({
          label: "Copy Message",
          click() {
            clipboard.writeText(content)
          },
        })

        // Add separator if we have other items
        if (items.length > 0) {
          items.push({ type: "separator" })
        }
      }

      if (import.meta.env.DEV) {
        items.push({
          label: "Inspect Element",
          click() {
            context.sender.inspectElement(input.x, input.y)
          },
        })
      }

      const panelWindow = WINDOWS.get("panel")
      const isPanelWindow = panelWindow?.webContents.id === context.sender.id

      if (isPanelWindow) {
        items.push({
          label: "Close",
          click() {
            panelWindow?.hide()
          },
        })
      }

      const menu = Menu.buildFromTemplate(items)
      menu.popup({
        x: input.x,
        y: input.y,
      })
    }),

  getMicrophoneStatus: t.procedure.action(async () => {
    return systemPreferences.getMediaAccessStatus("microphone")
  }),

  isAccessibilityGranted: t.procedure.action(async () => {
    return isAccessibilityGranted()
  }),

  requestAccesssbilityAccess: t.procedure.action(async () => {
    if (process.platform === "win32") return true

    return systemPreferences.isTrustedAccessibilityClient(true)
  }),

  requestMicrophoneAccess: t.procedure.action(async () => {
    return systemPreferences.askForMediaAccess("microphone")
  }),

  showPanelWindow: t.procedure.action(async () => {
    showPanelWindow()
  }),

  showPanelWindowWithTextInput: t.procedure.action(async () => {
    const { showPanelWindowAndShowTextInput } = await import("./window")
    await showPanelWindowAndShowTextInput()
  }),

  triggerMcpRecording: t.procedure
    .input<{ conversationId?: string; sessionId?: string; fromTile?: boolean }>()
    .action(async ({ input }) => {
      const { showPanelWindowAndStartMcpRecording } = await import("./window")
      // Always show the panel during recording for waveform feedback
      // The fromTile flag tells the panel to hide after recording ends
      // fromButtonClick=true indicates this was triggered via UI button (not keyboard shortcut)
      await showPanelWindowAndStartMcpRecording(input.conversationId, input.sessionId, input.fromTile, true)
    }),

  showMainWindow: t.procedure
    .input<{ url?: string }>()
    .action(async ({ input }) => {
      showMainWindow(input.url)
    }),

  displayError: t.procedure
    .input<{ title?: string; message: string }>()
    .action(async ({ input }) => {
      dialog.showErrorBox(input.title || "Error", input.message)
    }),

  // OAuth methods
  initiateOAuthFlow: t.procedure
    .input<string>()
    .action(async ({ input: serverName }) => {
      return mcpService.initiateOAuthFlow(serverName)
    }),

  completeOAuthFlow: t.procedure
    .input<{ serverName: string; code: string; state: string }>()
    .action(async ({ input }) => {
      return mcpService.completeOAuthFlow(input.serverName, input.code, input.state)
    }),

  getOAuthStatus: t.procedure
    .input<string>()
    .action(async ({ input: serverName }) => {
      return mcpService.getOAuthStatus(serverName)
    }),

  revokeOAuthTokens: t.procedure
    .input<string>()
    .action(async ({ input: serverName }) => {
      return mcpService.revokeOAuthTokens(serverName)
    }),

  createRecording: t.procedure
    .input<{
      recording: ArrayBuffer
      duration: number
    }>()
    .action(async ({ input }) => {
      fs.mkdirSync(recordingsFolder, { recursive: true })

      const config = configStore.get()
      let transcript: string

      // Use OpenAI or Groq for transcription
      const form = new FormData()
      form.append(
        "file",
        new File([input.recording], "recording.webm", { type: "audio/webm" }),
      )
      form.append(
        "model",
        config.sttProviderId === "groq" ? "whisper-large-v3" : "whisper-1",
      )
      form.append("response_format", "json")

      // Add prompt parameter for Groq if provided
      if (config.sttProviderId === "groq" && config.groqSttPrompt?.trim()) {
        form.append("prompt", config.groqSttPrompt.trim())
      }

      // Add language parameter if specified
      const languageCode = config.sttProviderId === "groq"
        ? config.groqSttLanguage || config.sttLanguage
        : config.openaiSttLanguage || config.sttLanguage;

      if (languageCode && languageCode !== "auto") {
        form.append("language", languageCode)
      }

      const groqBaseUrl = config.groqBaseUrl || "https://api.groq.com/openai/v1"
      const openaiBaseUrl = config.openaiBaseUrl || "https://api.openai.com/v1"

      const transcriptResponse = await fetch(
        config.sttProviderId === "groq"
          ? `${groqBaseUrl}/audio/transcriptions`
          : `${openaiBaseUrl}/audio/transcriptions`,
        {
          method: "POST",
          headers: {
            Authorization: `Bearer ${config.sttProviderId === "groq" ? config.groqApiKey : config.openaiApiKey}`,
          },
          body: form,
        },
      )

      if (!transcriptResponse.ok) {
        const message = `${transcriptResponse.statusText} ${(await transcriptResponse.text()).slice(0, 300)}`

        throw new Error(message)
      }

      const json: { text: string } = await transcriptResponse.json()
      transcript = await postProcessTranscript(json.text)

      const history = getRecordingHistory()
      const item: RecordingHistoryItem = {
        id: Date.now().toString(),
        createdAt: Date.now(),
        duration: input.duration,
        transcript,
      }
      history.push(item)
      saveRecordingsHitory(history)

      fs.writeFileSync(
        path.join(recordingsFolder, `${item.id}.webm`),
        Buffer.from(input.recording),
      )

      const main = WINDOWS.get("main")
      if (main) {
        getRendererHandlers<RendererHandlers>(
          main.webContents,
        ).refreshRecordingHistory.send()
      }

      const panel = WINDOWS.get("panel")
      if (panel) {
        panel.hide()
      }

      // paste
      clipboard.writeText(transcript)
      if (isAccessibilityGranted()) {
        // Add a small delay for regular transcripts too to be less disruptive
        const pasteDelay = 500 // 0.5 second delay for regular transcripts
        setTimeout(async () => {
          try {
            await writeTextWithFocusRestore(transcript)
          } catch (error) {
            // Don't throw here, just log the error so the recording still gets saved
          }
        }, pasteDelay)
      }
    }),

  createTextInput: t.procedure
    .input<{
      text: string
    }>()
    .action(async ({ input }) => {
      const config = configStore.get()
      let processedText = input.text

      // Apply post-processing if enabled
      if (config.transcriptPostProcessingEnabled) {
        try {
          processedText = await postProcessTranscript(input.text)
        } catch (error) {
          // Continue with original text if post-processing fails
        }
      }

      // Save to history
      const history = getRecordingHistory()
      const item: RecordingHistoryItem = {
        id: Date.now().toString(),
        createdAt: Date.now(),
        duration: 0, // Text input has no duration
        transcript: processedText,
      }
      history.push(item)
      saveRecordingsHitory(history)

      const main = WINDOWS.get("main")
      if (main) {
        getRendererHandlers<RendererHandlers>(
          main.webContents,
        ).refreshRecordingHistory.send()
      }

      const panel = WINDOWS.get("panel")
      if (panel) {
        panel.hide()
      }

      // Auto-paste if enabled
      if (config.mcpAutoPasteEnabled && state.focusedAppBeforeRecording) {
        setTimeout(async () => {
          try {
            await writeText(processedText)
          } catch (error) {
            // Ignore paste errors
          }
        }, config.mcpAutoPasteDelay || 1000)
      }
    }),

  createMcpTextInput: t.procedure
    .input<{
      text: string
      conversationId?: string
      fromTile?: boolean // When true, session runs in background (snoozed) - panel won't show
    }>()
    .action(async ({ input }) => {
      // Create or get conversation ID
      let conversationId = input.conversationId
      if (!conversationId) {
        const conversation = await conversationService.createConversation(
          input.text,
          "user",
        )
        conversationId = conversation.id
      } else {
        // Add user message to existing conversation
        await conversationService.addMessageToConversation(
          conversationId,
          input.text,
          "user",
        )
      }

      // Try to find and revive an existing session for this conversation
      // This handles the case where user continues from history
      const { agentSessionTracker } = await import("./agent-session-tracker")
      let existingSessionId: string | undefined
      if (input.conversationId) {
        const foundSessionId = agentSessionTracker.findSessionByConversationId(input.conversationId)
        if (foundSessionId) {
          // Pass fromTile to reviveSession so it stays snoozed when continuing from a tile
          const revived = agentSessionTracker.reviveSession(foundSessionId, input.fromTile ?? false)
          if (revived) {
            existingSessionId = foundSessionId
          }
        }
      }

      // Fire-and-forget: Start agent processing without blocking
      // This allows multiple sessions to run concurrently
      // Pass existingSessionId to reuse the session if found
      // When fromTile=true, start snoozed so the floating panel doesn't appear
      processWithAgentMode(input.text, conversationId, existingSessionId, input.fromTile ?? false)
        .then((finalResponse) => {
          // Save to history after completion
          const history = getRecordingHistory()
          const item: RecordingHistoryItem = {
            id: Date.now().toString(),
            createdAt: Date.now(),
            duration: 0, // Text input has no duration
            transcript: finalResponse,
          }
          history.push(item)
          saveRecordingsHitory(history)

          const main = WINDOWS.get("main")
          if (main) {
            getRendererHandlers<RendererHandlers>(
              main.webContents,
            ).refreshRecordingHistory.send()
          }

          // Auto-paste if enabled
          const pasteConfig = configStore.get()
          if (pasteConfig.mcpAutoPasteEnabled && state.focusedAppBeforeRecording) {
            setTimeout(async () => {
              try {
                await writeText(finalResponse)
              } catch (error) {
                // Ignore paste errors
              }
            }, pasteConfig.mcpAutoPasteDelay || 1000)
          }
        })
        .catch((error) => {
          logLLM("[createMcpTextInput] Agent processing error:", error)
        })

      // Return immediately with conversation ID
      // Progress updates will be sent via emitAgentProgress
      return { conversationId }
    }),

  createMcpRecording: t.procedure
    .input<{
      recording: ArrayBuffer
      duration: number
      conversationId?: string
      sessionId?: string
      fromTile?: boolean // When true, session runs in background (snoozed) - panel won't show
    }>()
    .action(async ({ input }) => {
      fs.mkdirSync(recordingsFolder, { recursive: true })

      const config = configStore.get()
      let transcript: string

      // Emit initial loading progress immediately BEFORE transcription
      // This ensures users see feedback during the (potentially long) STT call
      const { agentSessionTracker } = await import("./agent-session-tracker")
      const tempConversationId = input.conversationId || `temp_${Date.now()}`

      // If sessionId is provided, try to revive that session.
      // Otherwise, if conversationId is provided, try to find and revive a session for that conversation.
      // This handles the case where user continues from history (only conversationId is set).
      // When fromTile=true, sessions start snoozed so the floating panel doesn't appear.
      const startSnoozed = input.fromTile ?? false
      let sessionId: string
      if (input.sessionId) {
        // Try to revive the existing session by ID
        // Pass startSnoozed so session stays snoozed when continuing from a tile
        const revived = agentSessionTracker.reviveSession(input.sessionId, startSnoozed)
        if (revived) {
          sessionId = input.sessionId
          // Update the session title while transcribing
          agentSessionTracker.updateSession(sessionId, {
            conversationTitle: "Transcribing...",
            lastActivity: "Transcribing audio...",
          })
        } else {
          // Session not found, create a new one
          sessionId = agentSessionTracker.startSession(tempConversationId, "Transcribing...", startSnoozed)
        }
      } else if (input.conversationId) {
        // No sessionId but have conversationId - try to find existing session for this conversation
        const existingSessionId = agentSessionTracker.findSessionByConversationId(input.conversationId)
        if (existingSessionId) {
          // Pass startSnoozed so session stays snoozed when continuing from a tile
          const revived = agentSessionTracker.reviveSession(existingSessionId, startSnoozed)
          if (revived) {
            sessionId = existingSessionId
            // Update the session title while transcribing
            agentSessionTracker.updateSession(sessionId, {
              conversationTitle: "Transcribing...",
              lastActivity: "Transcribing audio...",
            })
          } else {
            // Revive failed, create new session
            sessionId = agentSessionTracker.startSession(tempConversationId, "Transcribing...", startSnoozed)
          }
        } else {
          // No existing session for this conversation, create new
          sessionId = agentSessionTracker.startSession(tempConversationId, "Transcribing...", startSnoozed)
        }
      } else {
        // No sessionId or conversationId provided, create a new session
        sessionId = agentSessionTracker.startSession(tempConversationId, "Transcribing...", startSnoozed)
      }

      try {
        // Emit initial "initializing" progress update
        await emitAgentProgress({
          sessionId,
          conversationId: tempConversationId,
          currentIteration: 0,
          maxIterations: 1,
          steps: [{
            id: `transcribe_${Date.now()}`,
            type: "thinking",
            title: "Transcribing audio",
            description: "Processing audio input...",
            status: "in_progress",
            timestamp: Date.now(),
          }],
          isComplete: false,
          isSnoozed: false,
          conversationTitle: "Transcribing...",
          conversationHistory: [],
        })

        // First, transcribe the audio using the same logic as regular recording
      // Use OpenAI or Groq for transcription
      const form = new FormData()
      form.append(
        "file",
        new File([input.recording], "recording.webm", { type: "audio/webm" }),
      )
      form.append(
        "model",
        config.sttProviderId === "groq" ? "whisper-large-v3" : "whisper-1",
      )
      form.append("response_format", "json")

      if (config.sttProviderId === "groq" && config.groqSttPrompt?.trim()) {
        form.append("prompt", config.groqSttPrompt.trim())
      }

      // Add language parameter if specified
      const languageCode = config.sttProviderId === "groq"
        ? config.groqSttLanguage || config.sttLanguage
        : config.openaiSttLanguage || config.sttLanguage;

      if (languageCode && languageCode !== "auto") {
        form.append("language", languageCode)
      }

      const groqBaseUrl = config.groqBaseUrl || "https://api.groq.com/openai/v1"
      const openaiBaseUrl = config.openaiBaseUrl || "https://api.openai.com/v1"

      const transcriptResponse = await fetch(
        config.sttProviderId === "groq"
          ? `${groqBaseUrl}/audio/transcriptions`
          : `${openaiBaseUrl}/audio/transcriptions`,
        {
          method: "POST",
          headers: {
            Authorization: `Bearer ${config.sttProviderId === "groq" ? config.groqApiKey : config.openaiApiKey}`,
          },
          body: form,
        },
      )

      if (!transcriptResponse.ok) {
        const message = `${transcriptResponse.statusText} ${(await transcriptResponse.text()).slice(0, 300)}`
        throw new Error(message)
      }

      const json: { text: string } = await transcriptResponse.json()
      transcript = json.text

      // Create or continue conversation
      let conversationId = input.conversationId
      let conversation: Conversation | null = null

      if (!conversationId) {
        // Create new conversation with the transcript
        conversation = await conversationService.createConversation(
          transcript,
          "user",
        )
        conversationId = conversation.id
      } else {
        // Load existing conversation and add user message
        conversation =
          await conversationService.loadConversation(conversationId)
        if (conversation) {
          await conversationService.addMessageToConversation(
            conversationId,
            transcript,
            "user",
          )
        } else {
          conversation = await conversationService.createConversation(
            transcript,
            "user",
          )
          conversationId = conversation.id
        }
      }

      // Update session with actual conversation ID and title after transcription
      const conversationTitle = transcript.length > 50 ? transcript.substring(0, 50) + "..." : transcript
      agentSessionTracker.updateSession(sessionId, {
        conversationId,
        conversationTitle,
      })

      // Save the recording file immediately
      const recordingId = Date.now().toString()
      fs.writeFileSync(
        path.join(recordingsFolder, `${recordingId}.webm`),
        Buffer.from(input.recording),
      )

        // Fire-and-forget: Start agent processing without blocking
        // This allows multiple sessions to run concurrently
        // Pass the sessionId to avoid creating a duplicate session
        processWithAgentMode(transcript, conversationId, sessionId)
        .then((finalResponse) => {
          // Save to history after completion
          const history = getRecordingHistory()
          const item: RecordingHistoryItem = {
            id: recordingId,
            createdAt: Date.now(),
            duration: input.duration,
            transcript: finalResponse,
          }
          history.push(item)
          saveRecordingsHitory(history)

          const main = WINDOWS.get("main")
          if (main) {
            getRendererHandlers<RendererHandlers>(
              main.webContents,
            ).refreshRecordingHistory.send()
          }
        })
          .catch((error) => {
            logLLM("[createMcpRecording] Agent processing error:", error)
          })

        // Return immediately with conversation ID
        // Progress updates will be sent via emitAgentProgress
        return { conversationId }
      } catch (error) {
        // Handle transcription or conversation creation errors
        logLLM("[createMcpRecording] Transcription error:", error)

        // Clean up the session and emit error state
        await emitAgentProgress({
          sessionId,
          conversationId: tempConversationId,
          currentIteration: 1,
          maxIterations: 1,
          steps: [{
            id: `transcribe_error_${Date.now()}`,
            type: "completion",
            title: "Transcription failed",
            description: error instanceof Error ? error.message : "Unknown transcription error",
            status: "error",
            timestamp: Date.now(),
          }],
          isComplete: true,
          isSnoozed: false,
          conversationTitle: "Transcription Error",
          conversationHistory: [],
          finalContent: `Transcription failed: ${error instanceof Error ? error.message : "Unknown error"}`,
        })

        // Mark the session as errored to clean up the UI
        agentSessionTracker.errorSession(sessionId, error instanceof Error ? error.message : "Transcription failed")

        // Re-throw the error so the caller knows transcription failed
        throw error
      }
    }),

  getRecordingHistory: t.procedure.action(async () => getRecordingHistory()),

  deleteRecordingItem: t.procedure
    .input<{ id: string }>()
    .action(async ({ input }) => {
      const recordings = getRecordingHistory().filter(
        (item) => item.id !== input.id,
      )
      saveRecordingsHitory(recordings)
      fs.unlinkSync(path.join(recordingsFolder, `${input.id}.webm`))
    }),

  deleteRecordingHistory: t.procedure.action(async () => {
    fs.rmSync(recordingsFolder, { force: true, recursive: true })
  }),

  getConfig: t.procedure.action(async () => {
    return configStore.get()
  }),

  // Debug flags - exposed to renderer for synchronized debug logging
  getDebugFlags: t.procedure.action(async () => {
    return getDebugFlags()
  }),

  saveConfig: t.procedure
    .input<{ config: Config }>()
    .action(async ({ input }) => {
      const prev = configStore.get()
      const next = input.config
      const merged = { ...(prev as any), ...(next as any) } as Config

      // Persist config
      configStore.save(next)

      // Clear models cache if provider endpoints or API keys changed
      try {
        const providerConfigChanged =
          (prev as any)?.openaiBaseUrl !== (merged as any)?.openaiBaseUrl ||
          (prev as any)?.openaiApiKey !== (merged as any)?.openaiApiKey ||
          (prev as any)?.groqBaseUrl !== (merged as any)?.groqBaseUrl ||
          (prev as any)?.groqApiKey !== (merged as any)?.groqApiKey ||
          (prev as any)?.geminiBaseUrl !== (merged as any)?.geminiBaseUrl ||
          (prev as any)?.geminiApiKey !== (merged as any)?.geminiApiKey

        if (providerConfigChanged) {
          const { clearModelsCache } = await import("./models-service")
          clearModelsCache()
        }
      } catch (_e) {
        // best-effort only; cache will eventually expire
      }

      // Apply login item setting when configuration changes (production only; dev would launch bare Electron)
      try {
        if ((process.env.NODE_ENV === "production" || !process.env.ELECTRON_RENDERER_URL) && process.platform !== "linux") {
          app.setLoginItemSettings({
            openAtLogin: !!merged.launchAtLogin,
            openAsHidden: true,
          })
        }
      } catch (_e) {
        // best-effort only
      }

      // Manage Remote Server lifecycle on config changes
      try {
        const prevEnabled = !!(prev as any)?.remoteServerEnabled
        const nextEnabled = !!(merged as any)?.remoteServerEnabled

        if (prevEnabled !== nextEnabled) {
          if (nextEnabled) {
            await startRemoteServer()
          } else {
            await stopRemoteServer()
          }
        } else if (nextEnabled) {
          const changed =
            (prev as any)?.remoteServerPort !== (merged as any)?.remoteServerPort ||
            (prev as any)?.remoteServerBindAddress !== (merged as any)?.remoteServerBindAddress ||
            (prev as any)?.remoteServerApiKey !== (merged as any)?.remoteServerApiKey ||
            (prev as any)?.remoteServerLogLevel !== (merged as any)?.remoteServerLogLevel

          if (changed) {
            await restartRemoteServer()
          }
        }
      } catch (_e) {
        // lifecycle is best-effort
      }
    }),

  recordEvent: t.procedure
    .input<{ type: "start" | "end" }>()
    .action(async ({ input }) => {
      if (input.type === "start") {
        state.isRecording = true
      } else {
        state.isRecording = false
      }
      updateTrayIcon()
    }),

  clearTextInputState: t.procedure.action(async () => {
    state.isTextInputActive = false
  }),

  // MCP Config File Operations
  loadMcpConfigFile: t.procedure.action(async () => {
    const result = await dialog.showOpenDialog({
      title: "Load MCP Configuration",
      filters: [
        { name: "JSON Files", extensions: ["json"] },
        { name: "All Files", extensions: ["*"] },
      ],
      properties: ["openFile"],
    })

    if (result.canceled || !result.filePaths.length) {
      return null
    }

    try {
      const configContent = fs.readFileSync(result.filePaths[0], "utf8")
      const mcpConfig = JSON.parse(configContent) as MCPConfig
      const { normalized: normalizedConfig } = normalizeMcpConfig(mcpConfig)

      // Basic validation
      if (!normalizedConfig.mcpServers || typeof normalizedConfig.mcpServers !== "object") {
        throw new Error("Invalid MCP config: missing or invalid mcpServers")
      }

      // Validate each server config based on transport type
      for (const [serverName, serverConfig] of Object.entries(
        normalizedConfig.mcpServers,
      )) {
        const transportType = inferTransportType(serverConfig)

        if (transportType === "stdio") {
          // stdio transport requires command and args
          if (!serverConfig.command || !Array.isArray(serverConfig.args)) {
            throw new Error(
              `Invalid server config for "${serverName}": stdio transport requires "command" and "args" fields. For HTTP servers, use "transport": "streamableHttp" with "url" field.`,
            )
          }
        } else if (transportType === "websocket" || transportType === "streamableHttp") {
          // Remote transports require url
          if (!serverConfig.url) {
            throw new Error(
              `Invalid server config for "${serverName}": ${transportType} transport requires "url" field`,
            )
          }
        } else {
          throw new Error(
            `Invalid server config for "${serverName}": unsupported transport type "${transportType}". Valid types: "stdio", "websocket", "streamableHttp"`,
          )
        }
      }

      return normalizedConfig
    } catch (error) {
      throw new Error(
        `Failed to load MCP config: ${error instanceof Error ? error.message : String(error)}`,
      )
    }
  }),

  validateMcpConfigText: t.procedure
    .input<{ text: string }>()
    .action(async ({ input }) => {
      try {
        const mcpConfig = JSON.parse(input.text) as MCPConfig
        const { normalized: normalizedConfig } = normalizeMcpConfig(mcpConfig)

        // Basic validation - same as file upload
        if (!normalizedConfig.mcpServers || typeof normalizedConfig.mcpServers !== "object") {
          throw new Error("Invalid MCP config: missing or invalid mcpServers")
        }

        // Validate each server config based on transport type
        for (const [serverName, serverConfig] of Object.entries(
          normalizedConfig.mcpServers,
        )) {
          const transportType = inferTransportType(serverConfig)

          if (transportType === "stdio") {
            // stdio transport requires command and args
            if (!serverConfig.command || !Array.isArray(serverConfig.args)) {
              throw new Error(
                `Invalid server config for "${serverName}": stdio transport requires "command" and "args" fields. For HTTP servers, use "transport": "streamableHttp" with "url" field.`,
              )
            }
          } else if (transportType === "websocket" || transportType === "streamableHttp") {
            // Remote transports require url
            if (!serverConfig.url) {
              throw new Error(
                `Invalid server config for "${serverName}": ${transportType} transport requires "url" field`,
              )
            }
          } else {
            throw new Error(
              `Invalid server config for "${serverName}": unsupported transport type "${transportType}". Valid types: "stdio", "websocket", "streamableHttp"`,
            )
          }
        }

        return normalizedConfig
      } catch (error) {
        throw new Error(
          `Invalid MCP config: ${error instanceof Error ? error.message : String(error)}`,
        )
      }
    }),

  saveMcpConfigFile: t.procedure
    .input<{ config: MCPConfig }>()
    .action(async ({ input }) => {
      const result = await dialog.showSaveDialog({
        title: "Save MCP Configuration",
        defaultPath: "mcp.json",
        filters: [
          { name: "JSON Files", extensions: ["json"] },
          { name: "All Files", extensions: ["*"] },
        ],
      })

      if (result.canceled || !result.filePath) {
        return false
      }

      try {
        fs.writeFileSync(result.filePath, JSON.stringify(input.config, null, 2))
        return true
      } catch (error) {
        throw new Error(
          `Failed to save MCP config: ${error instanceof Error ? error.message : String(error)}`,
        )
      }
    }),

  validateMcpConfig: t.procedure
    .input<{ config: MCPConfig }>()
    .action(async ({ input }) => {
      try {
        const { normalized: normalizedConfig } = normalizeMcpConfig(input.config)

        if (!normalizedConfig.mcpServers || typeof normalizedConfig.mcpServers !== "object") {
          return { valid: false, error: "Missing or invalid mcpServers" }
        }

        for (const [serverName, serverConfig] of Object.entries(
          normalizedConfig.mcpServers,
        )) {
          const transportType = inferTransportType(serverConfig)

          // Validate based on transport type
          if (transportType === "stdio") {
            // stdio transport requires command and args
            if (!serverConfig.command) {
              return {
                valid: false,
                error: `Server "${serverName}": stdio transport requires "command" field. For HTTP servers, use "transport": "streamableHttp" with "url" field.`,
              }
            }
            if (!Array.isArray(serverConfig.args)) {
              return {
                valid: false,
                error: `Server "${serverName}": stdio transport requires "args" as an array`,
              }
            }
          } else if (transportType === "websocket" || transportType === "streamableHttp") {
            // Remote transports require url
            if (!serverConfig.url) {
              return {
                valid: false,
                error: `Server "${serverName}": ${transportType} transport requires "url" field`,
              }
            }
          } else {
            return {
              valid: false,
              error: `Server "${serverName}": unsupported transport type "${transportType}". Valid types: "stdio", "websocket", "streamableHttp"`,
            }
          }

          // Common validations for all transport types
          if (serverConfig.env && typeof serverConfig.env !== "object") {
            return {
              valid: false,
              error: `Server "${serverName}": env must be an object`,
            }
          }
          if (
            serverConfig.timeout &&
            typeof serverConfig.timeout !== "number"
          ) {
            return {
              valid: false,
              error: `Server "${serverName}": timeout must be a number`,
            }
          }
          if (
            serverConfig.disabled &&
            typeof serverConfig.disabled !== "boolean"
          ) {
            return {
              valid: false,
              error: `Server "${serverName}": disabled must be a boolean`,
            }
          }
        }

        return { valid: true }
      } catch (error) {
        return {
          valid: false,
          error: error instanceof Error ? error.message : String(error),
        }
      }
    }),

  getMcpServerStatus: t.procedure.action(async () => {
    return mcpService.getServerStatus()
  }),

  getMcpInitializationStatus: t.procedure.action(async () => {
    return mcpService.getInitializationStatus()
  }),

  getMcpDetailedToolList: t.procedure.action(async () => {
    return mcpService.getDetailedToolList()
  }),

  setMcpToolEnabled: t.procedure
    .input<{ toolName: string; enabled: boolean }>()
    .action(async ({ input }) => {
      const success = mcpService.setToolEnabled(input.toolName, input.enabled)
      return { success }
    }),

  setMcpServerRuntimeEnabled: t.procedure
    .input<{ serverName: string; enabled: boolean }>()
    .action(async ({ input }) => {
      const success = mcpService.setServerRuntimeEnabled(
        input.serverName,
        input.enabled,
      )
      return { success }
    }),

  getMcpServerRuntimeState: t.procedure
    .input<{ serverName: string }>()
    .action(async ({ input }) => {
      return {
        runtimeEnabled: mcpService.isServerRuntimeEnabled(input.serverName),
        available: mcpService.isServerAvailable(input.serverName),
      }
    }),

  getMcpDisabledTools: t.procedure.action(async () => {
    return mcpService.getDisabledTools()
  }),

  // Diagnostics endpoints
  getDiagnosticReport: t.procedure.action(async () => {
    try {
      return await diagnosticsService.generateDiagnosticReport()
    } catch (error) {
      diagnosticsService.logError(
        "tipc",
        "Failed to generate diagnostic report",
        error,
      )
      throw error
    }
  }),

  saveDiagnosticReport: t.procedure
    .input<{ filePath?: string }>()
    .action(async ({ input }) => {
      try {
        const savedPath = await diagnosticsService.saveDiagnosticReport(
          input.filePath,
        )
        return { success: true, filePath: savedPath }

      } catch (error) {
        diagnosticsService.logError(
          "tipc",
          "Failed to save diagnostic report",
          error,
        )
        return {
          success: false,
          error: error instanceof Error ? error.message : String(error),
        }
      }
    }),

  performHealthCheck: t.procedure.action(async () => {
    try {
      return await diagnosticsService.performHealthCheck()
    } catch (error) {
      diagnosticsService.logError(
        "tipc",
        "Failed to perform health check",
        error,
      )
      throw error
    }
  }),

  getRecentErrors: t.procedure
    .input<{ count?: number }>()

    .action(async ({ input }) => {
      return diagnosticsService.getRecentErrors(input.count || 10)
    }),

  clearErrorLog: t.procedure.action(async () => {
    diagnosticsService.clearErrorLog()
    return { success: true }
  }),

  testMcpServerConnection: t.procedure
    .input<{ serverName: string; serverConfig: MCPServerConfig }>()
    .action(async ({ input }) => {
      return mcpService.testServerConnection(
        input.serverName,
        input.serverConfig,
      )
    }),

  restartMcpServer: t.procedure
    .input<{ serverName: string }>()

    .action(async ({ input }) => {
      return mcpService.restartServer(input.serverName)
    }),

  stopMcpServer: t.procedure
    .input<{ serverName: string }>()
    .action(async ({ input }) => {
      return mcpService.stopServer(input.serverName)
    }),

  getMcpServerLogs: t.procedure
    .input<{ serverName: string }>()
    .action(async ({ input }) => {
      return mcpService.getServerLogs(input.serverName)
    }),

  clearMcpServerLogs: t.procedure
    .input<{ serverName: string }>()
    .action(async ({ input }) => {
      mcpService.clearServerLogs(input.serverName)
      return { success: true }
    }),

  // Text-to-Speech
  generateSpeech: t.procedure
    .input<{
      text: string
      providerId?: string
      voice?: string
      model?: string
      speed?: number
    }>()
    .action(async ({ input }) => {









      const config = configStore.get()



      if (!config.ttsEnabled) {
        throw new Error("Text-to-Speech is not enabled")
      }

      const providerId = input.providerId || config.ttsProviderId || "openai"

      // Preprocess text for TTS
      const preprocessingOptions = {
        removeCodeBlocks: config.ttsRemoveCodeBlocks ?? true,
        removeUrls: config.ttsRemoveUrls ?? true,
        convertMarkdown: config.ttsConvertMarkdown ?? true,
      }

      const processedText = config.ttsPreprocessingEnabled !== false
        ? preprocessTextForTTS(input.text, preprocessingOptions)
        : input.text



      // Validate processed text
      const validation = validateTTSText(processedText)
      if (!validation.isValid) {
        throw new Error(`TTS validation failed: ${validation.issues.join(", ")}`)
      }

      try {
        let audioBuffer: ArrayBuffer



        if (providerId === "openai") {
          audioBuffer = await generateOpenAITTS(processedText, input, config)
        } else if (providerId === "groq") {
          audioBuffer = await generateGroqTTS(processedText, input, config)
        } else if (providerId === "gemini") {
          audioBuffer = await generateGeminiTTS(processedText, input, config)
        } else {
          throw new Error(`Unsupported TTS provider: ${providerId}`)
        }



        return {
          audio: audioBuffer,
          processedText,
          provider: providerId,
        }
      } catch (error) {
        diagnosticsService.logError("tts", "TTS generation failed", error)
        throw error
      }
    }),

  // Models Management
  fetchAvailableModels: t.procedure
    .input<{ providerId: string }>()
    .action(async ({ input }) => {
      const { fetchAvailableModels } = await import("./models-service")
      return fetchAvailableModels(input.providerId)
    }),

  // Fetch models for a specific preset (base URL + API key)
  fetchModelsForPreset: t.procedure
    .input<{ baseUrl: string; apiKey: string }>()
    .action(async ({ input }) => {
      const { fetchModelsForPreset } = await import("./models-service")
      return fetchModelsForPreset(input.baseUrl, input.apiKey)
    }),

  // Conversation Management
  getConversationHistory: t.procedure.action(async () => {
    logApp("[tipc] getConversationHistory called")
    const result = await conversationService.getConversationHistory()
    logApp("[tipc] getConversationHistory result:", {
      count: result.length,
      items: result.map(h => ({ id: h.id, title: h.title })),
    })
    return result
  }),

  loadConversation: t.procedure
    .input<{ conversationId: string }>()
    .action(async ({ input }) => {
      return conversationService.loadConversation(input.conversationId)
    }),

  saveConversation: t.procedure
    .input<{ conversation: Conversation }>()
    .action(async ({ input }) => {
      await conversationService.saveConversation(input.conversation)
    }),

  createConversation: t.procedure
    .input<{ firstMessage: string; role?: "user" | "assistant" }>()
    .action(async ({ input }) => {
      return conversationService.createConversation(
        input.firstMessage,
        input.role,
      )
    }),

  addMessageToConversation: t.procedure
    .input<{
      conversationId: string
      content: string
      role: "user" | "assistant" | "tool"
      toolCalls?: Array<{ name: string; arguments: any }>
      toolResults?: Array<{ success: boolean; content: string; error?: string }>
    }>()
    .action(async ({ input }) => {
      return conversationService.addMessageToConversation(
        input.conversationId,
        input.content,
        input.role,
        input.toolCalls,
        input.toolResults,
      )
    }),

  deleteConversation: t.procedure
    .input<{ conversationId: string }>()
    .action(async ({ input }) => {
      await conversationService.deleteConversation(input.conversationId)
    }),

  deleteAllConversations: t.procedure.action(async () => {
    await conversationService.deleteAllConversations()
  }),

  openConversationsFolder: t.procedure.action(async () => {
    await shell.openPath(conversationsFolder)
  }),

  // Panel resize endpoints
  getPanelSize: t.procedure.action(async () => {
    const win = WINDOWS.get("panel")
    if (!win) {
      throw new Error("Panel window not found")
    }
    const [width, height] = win.getSize()
    return { width, height }
  }),

  updatePanelSize: t.procedure
    .input<{ width: number; height: number }>()
    .action(async ({ input }) => {
      const win = WINDOWS.get("panel")
      if (!win) {
        throw new Error("Panel window not found")
      }

      // Apply minimum size constraints
      const minWidth = 200
      const minHeight = 100
      const finalWidth = Math.max(minWidth, input.width)
      const finalHeight = Math.max(minHeight, input.height)

      // Update size constraints to allow resizing
      win.setMinimumSize(minWidth, minHeight)
      win.setMaximumSize(finalWidth + 1000, finalHeight + 1000) // Allow growth

      // Set the actual size
      // Mark manual resize to avoid immediate mode re-apply fighting user
      markManualResize()
      win.setSize(finalWidth, finalHeight, true) // animate = true
      return { width: finalWidth, height: finalHeight }
    }),

  savePanelCustomSize: t.procedure
    .input<{ width: number; height: number }>()
    .action(async ({ input }) => {
      const config = configStore.get()
      const updatedConfig = {
        ...config,
        panelCustomSize: { width: input.width, height: input.height }
      }
      configStore.save(updatedConfig)
      return updatedConfig.panelCustomSize
    }),

  // Save panel size (unified across all modes)
  savePanelModeSize: t.procedure
    .input<{ mode: "normal" | "agent" | "textInput"; width: number; height: number }>()
    .action(async ({ input }) => {
      const config = configStore.get()
      const updatedConfig = { ...config }

      // Save to unified panelCustomSize regardless of mode
      updatedConfig.panelCustomSize = { width: input.width, height: input.height }

      configStore.save(updatedConfig)
      return { mode: input.mode, size: { width: input.width, height: input.height } }
    }),

  // Get current panel mode (from centralized window state)
  getPanelMode: t.procedure.action(async () => {
    return getCurrentPanelMode()
  }),

  initializePanelSize: t.procedure.action(async () => {
    const win = WINDOWS.get("panel")
    if (!win) {
      throw new Error("Panel window not found")
    }

    const config = configStore.get()
    if (config.panelCustomSize) {
      // Apply saved custom size
      const { width, height } = config.panelCustomSize
      const finalWidth = Math.max(200, width)
      const finalHeight = Math.max(100, height)

      win.setMinimumSize(200, 100)
      win.setSize(finalWidth, finalHeight, false) // no animation on init
      return { width: finalWidth, height: finalHeight }
    }

    // Return current size if no custom size saved
    const [width, height] = win.getSize()
    return { width, height }
  }),

  // Profile Management
  getProfiles: t.procedure.action(async () => {
    const { profileService } = await import("./profile-service")
    return profileService.getProfiles()
  }),

  getProfile: t.procedure
    .input<{ id: string }>()
    .action(async ({ input }) => {
      const { profileService } = await import("./profile-service")
      return profileService.getProfile(input.id)
    }),

  getCurrentProfile: t.procedure.action(async () => {
    const { profileService } = await import("./profile-service")
    return profileService.getCurrentProfile()
  }),

  // Get the default system prompt for restore functionality
  getDefaultSystemPrompt: t.procedure.action(async () => {
    const { DEFAULT_SYSTEM_PROMPT } = await import("./system-prompts")
    return DEFAULT_SYSTEM_PROMPT
  }),

  createProfile: t.procedure
    .input<{ name: string; guidelines: string; systemPrompt?: string }>()
    .action(async ({ input }) => {
      const { profileService } = await import("./profile-service")
      return profileService.createProfile(input.name, input.guidelines, input.systemPrompt)
    }),

  updateProfile: t.procedure
    .input<{ id: string; name?: string; guidelines?: string; systemPrompt?: string }>()
    .action(async ({ input }) => {
      const { profileService } = await import("./profile-service")
      const updates: any = {}
      if (input.name !== undefined) updates.name = input.name
      if (input.guidelines !== undefined) updates.guidelines = input.guidelines
<<<<<<< HEAD
      const updatedProfile = profileService.updateProfile(input.id, updates)

      // If the updated profile is the current profile, sync guidelines to live config
      const currentProfile = profileService.getCurrentProfile()
      if (currentProfile && currentProfile.id === input.id && input.guidelines !== undefined) {
        const config = configStore.get()
        configStore.save({
          ...config,
          mcpToolsSystemPrompt: input.guidelines,
        })
      }

      return updatedProfile
=======
      if (input.systemPrompt !== undefined) updates.systemPrompt = input.systemPrompt
      return profileService.updateProfile(input.id, updates)
>>>>>>> ee498a09
    }),

  deleteProfile: t.procedure
    .input<{ id: string }>()
    .action(async ({ input }) => {
      const { profileService } = await import("./profile-service")
      return profileService.deleteProfile(input.id)
    }),

  setCurrentProfile: t.procedure
    .input<{ id: string }>()
    .action(async ({ input }) => {
      const { profileService } = await import("./profile-service")
      const { mcpService } = await import("./mcp-service")
      const profile = profileService.setCurrentProfile(input.id)

      // Update the config with the profile's guidelines, system prompt, and model config
      const config = configStore.get()
      const updatedConfig = {
        ...config,
        mcpToolsSystemPrompt: profile.guidelines,
        mcpCurrentProfileId: profile.id,
        // Apply custom system prompt if it exists, otherwise clear it to use default
        mcpCustomSystemPrompt: profile.systemPrompt || "",
        // Apply model config if it exists
        ...(profile.modelConfig?.mcpToolsProviderId && {
          mcpToolsProviderId: profile.modelConfig.mcpToolsProviderId,
        }),
        ...(profile.modelConfig?.mcpToolsOpenaiModel && {
          mcpToolsOpenaiModel: profile.modelConfig.mcpToolsOpenaiModel,
        }),
        ...(profile.modelConfig?.mcpToolsGroqModel && {
          mcpToolsGroqModel: profile.modelConfig.mcpToolsGroqModel,
        }),
        ...(profile.modelConfig?.mcpToolsGeminiModel && {
          mcpToolsGeminiModel: profile.modelConfig.mcpToolsGeminiModel,
        }),
        ...(profile.modelConfig?.currentModelPresetId && {
          currentModelPresetId: profile.modelConfig.currentModelPresetId,
        }),
      }
      configStore.save(updatedConfig)

      // Apply the profile's MCP server configuration
      // If the profile has no mcpServerConfig, we pass empty arrays to reset to default (all enabled)
      mcpService.applyProfileMcpConfig(
        profile.mcpServerConfig?.disabledServers ?? [],
        profile.mcpServerConfig?.disabledTools ?? []
      )

      return profile
    }),

  exportProfile: t.procedure
    .input<{ id: string }>()
    .action(async ({ input }) => {
      const { profileService } = await import("./profile-service")
      return profileService.exportProfile(input.id)
    }),

  importProfile: t.procedure
    .input<{ profileJson: string }>()
    .action(async ({ input }) => {
      const { profileService } = await import("./profile-service")
      return profileService.importProfile(input.profileJson)
    }),

  // Save current MCP server state to a profile
  saveCurrentMcpStateToProfile: t.procedure
    .input<{ profileId: string }>()
    .action(async ({ input }) => {
      const { profileService } = await import("./profile-service")
      const { mcpService } = await import("./mcp-service")

      const currentState = mcpService.getCurrentMcpConfigState()
      return profileService.saveCurrentMcpStateToProfile(
        input.profileId,
        currentState.disabledServers,
        currentState.disabledTools
      )
    }),

  // Update profile MCP server configuration
  updateProfileMcpConfig: t.procedure
    .input<{ profileId: string; disabledServers?: string[]; disabledTools?: string[] }>()
    .action(async ({ input }) => {
      const { profileService } = await import("./profile-service")
      return profileService.updateProfileMcpConfig(input.profileId, {
        disabledServers: input.disabledServers,
        disabledTools: input.disabledTools,
      })
    }),

  // Save current model state to a profile
  saveCurrentModelStateToProfile: t.procedure
    .input<{ profileId: string }>()
    .action(async ({ input }) => {
      const { profileService } = await import("./profile-service")
      const config = configStore.get()
      return profileService.saveCurrentModelStateToProfile(input.profileId, {
        mcpToolsProviderId: config.mcpToolsProviderId,
        mcpToolsOpenaiModel: config.mcpToolsOpenaiModel,
        mcpToolsGroqModel: config.mcpToolsGroqModel,
        mcpToolsGeminiModel: config.mcpToolsGeminiModel,
        currentModelPresetId: config.currentModelPresetId,
      })
    }),

  // Update profile model configuration
  updateProfileModelConfig: t.procedure
    .input<{
      profileId: string
      mcpToolsProviderId?: "openai" | "groq" | "gemini"
      mcpToolsOpenaiModel?: string
      mcpToolsGroqModel?: string
      mcpToolsGeminiModel?: string
      currentModelPresetId?: string
    }>()
    .action(async ({ input }) => {
      const { profileService } = await import("./profile-service")
      return profileService.updateProfileModelConfig(input.profileId, {
        mcpToolsProviderId: input.mcpToolsProviderId,
        mcpToolsOpenaiModel: input.mcpToolsOpenaiModel,
        mcpToolsGroqModel: input.mcpToolsGroqModel,
        mcpToolsGeminiModel: input.mcpToolsGeminiModel,
        currentModelPresetId: input.currentModelPresetId,
      })
    }),

  saveProfileFile: t.procedure
    .input<{ id: string }>()
    .action(async ({ input }) => {
      const { profileService } = await import("./profile-service")
      const profileJson = profileService.exportProfile(input.id)

      const result = await dialog.showSaveDialog({
        title: "Export Profile",
        defaultPath: "profile.json",
        filters: [
          { name: "JSON Files", extensions: ["json"] },
          { name: "All Files", extensions: ["*"] },
        ],
      })

      if (result.canceled || !result.filePath) {
        return false
      }

      try {
        fs.writeFileSync(result.filePath, profileJson)
        return true
      } catch (error) {
        throw new Error(
          `Failed to save profile: ${error instanceof Error ? error.message : String(error)}`,
        )
      }
    }),

  loadProfileFile: t.procedure.action(async () => {
    const result = await dialog.showOpenDialog({
      title: "Import Profile",
      filters: [
        { name: "JSON Files", extensions: ["json"] },
        { name: "All Files", extensions: ["*"] },
      ],
      properties: ["openFile"],
    })

    if (result.canceled || !result.filePaths.length) {
      return null
    }

    try {
      const profileJson = fs.readFileSync(result.filePaths[0], "utf8")
      const { profileService } = await import("./profile-service")
      return profileService.importProfile(profileJson)
    } catch (error) {
      throw new Error(
        `Failed to import profile: ${error instanceof Error ? error.message : String(error)}`,
      )
    }
  }),

  // Cloudflare Tunnel handlers
  checkCloudflaredInstalled: t.procedure.action(async () => {
    const { checkCloudflaredInstalled } = await import("./cloudflare-tunnel")
    return checkCloudflaredInstalled()
  }),

  startCloudflareTunnel: t.procedure.action(async () => {
    const { startCloudflareTunnel } = await import("./cloudflare-tunnel")
    return startCloudflareTunnel()
  }),

  stopCloudflareTunnel: t.procedure.action(async () => {
    const { stopCloudflareTunnel } = await import("./cloudflare-tunnel")
    return stopCloudflareTunnel()
  }),

  getCloudflareTunnelStatus: t.procedure.action(async () => {
    const { getCloudflareTunnelStatus } = await import("./cloudflare-tunnel")
    return getCloudflareTunnelStatus()
  }),
}

// TTS Provider Implementation Functions

async function generateOpenAITTS(
  text: string,
  input: { voice?: string; model?: string; speed?: number },
  config: Config
): Promise<ArrayBuffer> {
  const model = input.model || config.openaiTtsModel || "tts-1"
  const voice = input.voice || config.openaiTtsVoice || "alloy"
  const speed = input.speed || config.openaiTtsSpeed || 1.0
  const responseFormat = config.openaiTtsResponseFormat || "mp3"

  const baseUrl = config.openaiBaseUrl || "https://api.openai.com/v1"
  const apiKey = config.openaiApiKey



  if (!apiKey) {
    throw new Error("OpenAI API key is required for TTS")
  }

  const requestBody = {
    model,
    input: text,
    voice,
    speed,
    response_format: responseFormat,
  }



  const response = await fetch(`${baseUrl}/audio/speech`, {
    method: "POST",
    headers: {
      "Authorization": `Bearer ${apiKey}`,
      "Content-Type": "application/json",
    },
    body: JSON.stringify(requestBody),
  })



  if (!response.ok) {
    const errorText = await response.text()
    throw new Error(`OpenAI TTS API error: ${response.statusText} - ${errorText}`)
  }

  const audioBuffer = await response.arrayBuffer()

  return audioBuffer
}

async function generateGroqTTS(
  text: string,
  input: { voice?: string; model?: string },
  config: Config
): Promise<ArrayBuffer> {
  const model = input.model || config.groqTtsModel || "playai-tts"
  const voice = input.voice || config.groqTtsVoice || "Fritz-PlayAI"

  const baseUrl = config.groqBaseUrl || "https://api.groq.com/openai/v1"
  const apiKey = config.groqApiKey



  if (!apiKey) {
    throw new Error("Groq API key is required for TTS")
  }

  const requestBody = {
    model,
    input: text,
    voice,
    response_format: "wav",
  }



  const response = await fetch(`${baseUrl}/audio/speech`, {
    method: "POST",
    headers: {
      "Authorization": `Bearer ${apiKey}`,
      "Content-Type": "application/json",
    },
    body: JSON.stringify(requestBody),
  })



  if (!response.ok) {
    const errorText = await response.text()

    // Check for specific error cases and provide helpful messages
    if (errorText.includes("requires terms acceptance")) {
      throw new Error("Groq TTS model requires terms acceptance. Please visit https://console.groq.com/playground?model=playai-tts to accept the terms for the PlayAI TTS model.")
    }

    throw new Error(`Groq TTS API error: ${response.statusText} - ${errorText}`)
  }

  const audioBuffer = await response.arrayBuffer()

  return audioBuffer
}

async function generateGeminiTTS(
  text: string,
  input: { voice?: string; model?: string },
  config: Config
): Promise<ArrayBuffer> {
  const model = input.model || config.geminiTtsModel || "gemini-2.5-flash-preview-tts"
  const voice = input.voice || config.geminiTtsVoice || "Kore"

  const baseUrl = config.geminiBaseUrl || "https://generativelanguage.googleapis.com"
  const apiKey = config.geminiApiKey

  if (!apiKey) {
    throw new Error("Gemini API key is required for TTS")
  }

  const requestBody = {
    contents: [{
      parts: [{ text }]
    }],
    generationConfig: {
      responseModalities: ["AUDIO"],
      speechConfig: {
        voiceConfig: {
          prebuiltVoiceConfig: {
            voiceName: voice
          }
        }
      }
    }
  }

  const url = `${baseUrl}/v1beta/models/${model}:generateContent?key=${apiKey}`



  const response = await fetch(url, {
    method: "POST",
    headers: {
      "Content-Type": "application/json",
    },
    body: JSON.stringify(requestBody),
  })



  if (!response.ok) {
    const errorText = await response.text()
    throw new Error(`Gemini TTS API error: ${response.statusText} - ${errorText}`)
  }

  const result = await response.json()



  const audioData = result.candidates?.[0]?.content?.parts?.[0]?.inlineData?.data

  if (!audioData) {
    throw new Error("No audio data received from Gemini TTS API")
  }

  // Convert base64 to ArrayBuffer
  const binaryString = atob(audioData)
  const bytes = new Uint8Array(binaryString.length)
  for (let i = 0; i < binaryString.length; i++) {
    bytes[i] = binaryString.charCodeAt(i)
  }



  return bytes.buffer
}

export type Router = typeof router<|MERGE_RESOLUTION|>--- conflicted
+++ resolved
@@ -2010,7 +2010,7 @@
       const updates: any = {}
       if (input.name !== undefined) updates.name = input.name
       if (input.guidelines !== undefined) updates.guidelines = input.guidelines
-<<<<<<< HEAD
+      if (input.systemPrompt !== undefined) updates.systemPrompt = input.systemPrompt
       const updatedProfile = profileService.updateProfile(input.id, updates)
 
       // If the updated profile is the current profile, sync guidelines to live config
@@ -2024,10 +2024,6 @@
       }
 
       return updatedProfile
-=======
-      if (input.systemPrompt !== undefined) updates.systemPrompt = input.systemPrompt
-      return profileService.updateProfile(input.id, updates)
->>>>>>> ee498a09
     }),
 
   deleteProfile: t.procedure

--- conflicted
+++ resolved
@@ -189,7 +189,6 @@
 
     // Use agent mode for iterative tool calling
     const executeToolCall = async (toolCall: any, onProgress?: (message: string) => void): Promise<MCPToolResult> => {
-<<<<<<< HEAD
       // Handle inline tool approval if enabled in config
       if (config.mcpRequireApprovalBeforeToolCall) {
         // Request approval and wait for user response via the UI
@@ -198,16 +197,6 @@
           toolCall.name,
           toolCall.arguments
         )
-=======
-        // Handle inline tool approval if enabled in config
-        if (config.mcpRequireApprovalBeforeToolCall) {
-          // Request approval and wait for user response via the UI
-          const { approvalId, promise: approvalPromise } = toolApprovalManager.requestApproval(
-            sessionId,
-            toolCall.name,
-            toolCall.arguments
-          )
->>>>>>> 95467c6c
 
         // Emit progress update with pending approval to show approve/deny buttons
         await emitAgentProgress({
@@ -298,7 +287,6 @@
       } else {
         logLLM(`[tipc.ts processWithAgentMode] No conversation found or conversation is empty`)
       }
-<<<<<<< HEAD
     } else {
       logLLM(`[tipc.ts processWithAgentMode] No conversationId provided, starting fresh conversation`)
     }
@@ -325,22 +313,6 @@
     // Mark session as completed
     agentSessionTracker.completeSession(sessionId, "Agent completed successfully")
 
-=======
-
-      const agentResult = await processTranscriptWithAgentMode(
-        text,
-        availableTools,
-        executeToolCall,
-        config.mcpMaxIterations ?? 10, // Use configured max iterations or default to 10
-        previousConversationHistory,
-        conversationId, // Pass conversation ID for linking to conversation history
-        sessionId, // Pass session ID for progress routing and isolation
-      )
-
-    // Mark session as completed
-    agentSessionTracker.completeSession(sessionId, "Agent completed successfully")
-
->>>>>>> 95467c6c
     return agentResult.content
   } catch (error) {
     // Mark session as errored
@@ -975,11 +947,8 @@
       fromTile?: boolean // When true, session runs in background (snoozed) - panel won't show
     }>()
     .action(async ({ input }) => {
-<<<<<<< HEAD
       const config = configStore.get()
 
-=======
->>>>>>> 95467c6c
       // Create or get conversation ID
       let conversationId = input.conversationId
       if (!conversationId) {

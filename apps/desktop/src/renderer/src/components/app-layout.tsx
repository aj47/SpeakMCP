--- conflicted
+++ resolved
@@ -72,36 +72,8 @@
     })
   }, [])
 
-<<<<<<< HEAD
   const renderNavLink = (link: NavLinkItem) => {
     const isActive = isNavLinkActive(link.href)
-=======
-  // Check if a nav link should be considered active
-  const isNavLinkActive = (link: NavLinkItem) => {
-    // Exact match always wins
-    if (location.pathname === link.href) return true
-    // For Models link, also match /settings/providers since it's the same page
-    if (link.href === "/settings/models" && location.pathname === "/settings/providers") return true
-    // For General link, also match /settings/general since it's the same page
-    if (link.href === "/settings" && location.pathname === "/settings/general") return true
-    // For "General" settings (/settings), also match if we're on a settings subpath
-    // that isn't covered by any other settings nav link
-    if (link.href === "/settings" && location.pathname.startsWith("/settings/")) {
-      // Include both explicit nav links AND known aliases that map to other sections
-      const coveredHrefs = [
-        ...settingsNavLinks.filter((l) => l.href !== "/settings").map((l) => l.href),
-        "/settings/providers", // Alias for /settings/models
-        "/settings/general",   // Alias for /settings
-      ]
-      // If current path doesn't match any covered route, highlight General
-      return !coveredHrefs.some((href) => location.pathname.startsWith(href))
-    }
-    return false
-  }
-
-  const renderNavLink = (link: NavLinkItem) => {
-    const isActive = isNavLinkActive(link)
->>>>>>> cb7bb363
     return (
       <NavLink
         key={link.text}
@@ -110,15 +82,8 @@
         draggable={false}
         title={isCollapsed ? link.text : undefined}
         aria-label={isCollapsed ? link.text : undefined}
-<<<<<<< HEAD
-        aria-current={isActive ? "page" : undefined}
-        className={({ isActive: _isActive }) => {
-=======
-        // Explicitly set aria-current to match our custom active logic
-        // This overrides NavLink's built-in aria-current which uses different matching rules
         aria-current={isActive ? "page" : undefined}
         className={() => {
->>>>>>> cb7bb363
           return cn(
             "flex h-7 items-center rounded-md px-2 font-medium transition-all duration-200",
             isCollapsed ? "justify-center" : "gap-2",
@@ -191,7 +156,6 @@
         {/* Settings Section - Collapsible */}
         <div className={cn("mt-4", isCollapsed ? "px-1" : "px-2")}>
           {isCollapsed ? (
-<<<<<<< HEAD
             /* Collapsed: Show all settings icons for quick navigation */
             <div className="grid gap-1">
               {settingsNavLinks.map((link) => {
@@ -214,11 +178,6 @@
                   </NavLink>
                 )
               })}
-=======
-            /* Collapsed: Show icons for all settings sections */
-            <div className="grid gap-0.5">
-              {settingsNavLinks.map(renderNavLink)}
->>>>>>> cb7bb363
             </div>
           ) : (
             /* Expanded: Show full settings menu */

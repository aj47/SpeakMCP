--- conflicted
+++ resolved
@@ -975,7 +975,6 @@
   const [tools, setTools] = useState<DetailedTool[]>([])
   const [toolSearchQuery, setToolSearchQuery] = useState("")
   const [showDisabledTools, setShowDisabledTools] = useState(true)
-<<<<<<< HEAD
   // Initialize expandedTools (servers in Tools section) - all expanded by default except those persisted as collapsed
   const [expandedToolServers, setExpandedToolServers] = useState<Set<string>>(() => {
     const collapsedSet = new Set(collapsedToolServers)
@@ -984,12 +983,9 @@
     return new Set<string>() // Will be populated when tools load
   })
   const [toolServersInitialized, setToolServersInitialized] = useState(false)
-=======
-  const [expandedTools, setExpandedTools] = useState<Set<string>>(new Set())
   // Profile data for showing which profiles have tools/servers enabled
   const [profiles, setProfiles] = useState<Profile[]>([])
   const [currentProfileId, setCurrentProfileId] = useState<string | null>(null)
->>>>>>> ca2ce475
 
   // Define servers early so it can be used in hooks below
   const servers = config.mcpServers || {}
@@ -1134,7 +1130,6 @@
     return () => clearInterval(interval)
   }, [])
 
-<<<<<<< HEAD
   // Track known tool server names to detect new servers
   const [knownToolServers, setKnownToolServers] = useState<Set<string>>(new Set())
 
@@ -1191,7 +1186,7 @@
       setExpandedToolServers(newExpanded)
     }
   }, [collapsedToolServers, tools, toolServersInitialized])
-=======
+
   // Fetch profiles for showing which profiles have tools/servers enabled
   useEffect(() => {
     const fetchProfiles = async () => {
@@ -1210,7 +1205,6 @@
     const interval = setInterval(fetchProfiles, 5000)
     return () => clearInterval(interval)
   }, [])
->>>>>>> ca2ce475
 
   // Group tools by server
   const toolsByServer = tools.reduce(
@@ -2020,7 +2014,6 @@
                         </Button>
                       </div>
                     </div>
-<<<<<<< HEAD
                     {/* Tools for this server - Collapsible with animation */}
                     {isExpanded && (
                       <div className="space-y-2 pl-6 animate-in fade-in slide-in-from-top-1 duration-200">
@@ -2041,10 +2034,35 @@
                                     Disabled
                                   </Badge>
                                 )}
-                              </div>
-                              <p className="line-clamp-2 text-xs text-muted-foreground">
-                                {tool.description}
-                              </p>
+                                {/* Profile availability indicators */}
+                                <TooltipProvider delayDuration={0}>
+                                  <div className="flex items-center gap-0.5">
+                                    {profiles.map((profile) => {
+                                      const isEnabled = isToolEnabledForProfile(tool.name, tool.serverName, profile)
+                                      const isCurrent = profile.id === currentProfileId
+                                      return (
+                                        <Tooltip key={profile.id}>
+                                          <TooltipTrigger asChild>
+                                            <div
+                                              className={`h-2 w-2 rounded-full ${
+                                                isEnabled
+                                                  ? isCurrent
+                                                    ? "bg-primary ring-1 ring-primary ring-offset-1"
+                                                    : "bg-green-500"
+                                                  : "bg-muted-foreground/30"
+                                              }`}
+                                            />
+                                          </TooltipTrigger>
+                                          <TooltipContent side="top" className="text-xs">
+                                            <span className="font-medium">{profile.name}</span>
+                                            {isCurrent && " (current)"}
+                                            : {isEnabled ? "enabled" : "disabled"}
+                                          </TooltipContent>
+                                        </Tooltip>
+                                      )
+                                    })}
+                                  </div>
+                                </TooltipProvider>
                             </div>
                             <div className="ml-4 flex items-center gap-2">
                               <Dialog>
@@ -2077,82 +2095,6 @@
                                         {JSON.stringify(tool.inputSchema, null, 2)}
                                       </pre>
                                     </div>
-=======
-                    {/* Tools for this server */}
-                    <div className="space-y-2 pl-2">
-                      {serverTools.map((tool) => (
-                        <div
-                          key={tool.name}
-                          className="flex items-center justify-between rounded-lg border p-3"
-                        >
-                          <div className="min-w-0 flex-1">
-                            <div className="mb-1 flex items-center gap-2">
-                              <h4 className="truncate text-sm font-medium">
-                                {tool.name.includes(":")
-                                  ? tool.name.split(":").slice(1).join(":")
-                                  : tool.name}
-                              </h4>
-                              {!tool.enabled && (
-                                <Badge variant="secondary" className="text-xs shrink-0">
-                                  Disabled
-                                </Badge>
-                              )}
-                              {/* Profile availability indicators */}
-                              <TooltipProvider delayDuration={0}>
-                                <div className="flex items-center gap-0.5">
-                                  {profiles.map((profile) => {
-                                    const isEnabled = isToolEnabledForProfile(tool.name, tool.serverName, profile)
-                                    const isCurrent = profile.id === currentProfileId
-                                    return (
-                                      <Tooltip key={profile.id}>
-                                        <TooltipTrigger asChild>
-                                          <div
-                                            className={`h-2 w-2 rounded-full ${
-                                              isEnabled
-                                                ? isCurrent
-                                                  ? "bg-primary ring-1 ring-primary ring-offset-1"
-                                                  : "bg-green-500"
-                                                : "bg-muted-foreground/30"
-                                            }`}
-                                          />
-                                        </TooltipTrigger>
-                                        <TooltipContent side="top" className="text-xs">
-                                          <span className="font-medium">{profile.name}</span>
-                                          {isCurrent && " (current)"}
-                                          : {isEnabled ? "enabled" : "disabled"}
-                                        </TooltipContent>
-                                      </Tooltip>
-                                    )
-                                  })}
-                                </div>
-                              </TooltipProvider>
-                            </div>
-                            <p className="line-clamp-2 text-xs text-muted-foreground">
-                              {tool.description}
-                            </p>
-                          </div>
-                          <div className="ml-4 flex items-center gap-2">
-                            <Dialog>
-                              <DialogTrigger asChild>
-                                <Button variant="ghost" size="sm">
-                                  <Eye className="h-4 w-4" />
-                                </Button>
-                              </DialogTrigger>
-                              <DialogContent className="max-w-2xl">
-                                <DialogHeader>
-                                  <DialogTitle>{tool.name}</DialogTitle>
-                                  <DialogDescription>
-                                    {tool.description}
-                                  </DialogDescription>
-                                </DialogHeader>
-                                <div className="space-y-4">
-                                  <div>
-                                    <Label className="text-sm font-medium">
-                                      Server
-                                    </Label>
-                                    <p className="text-sm text-muted-foreground mt-1">
-                                      {tool.serverName}
-                                    </p>
                                   </div>
                                   <div>
                                     <Label className="text-sm font-medium">
@@ -2180,24 +2122,15 @@
                                       })}
                                     </div>
                                   </div>
-                                  <div>
-                                    <Label className="text-sm font-medium">
-                                      Input Schema
-                                    </Label>
-                                    <pre className="mt-2 max-h-64 overflow-auto rounded-md bg-muted p-3 text-xs">
-                                      {JSON.stringify(tool.inputSchema, null, 2)}
-                                    </pre>
->>>>>>> ca2ce475
-                                  </div>
-                                </DialogContent>
-                              </Dialog>
-                              <Switch
-                                checked={tool.enabled}
-                                onCheckedChange={(enabled) =>
-                                  handleToolToggle(tool.name, enabled)
-                                }
-                              />
-                            </div>
+                                </div>
+                              </DialogContent>
+                            </Dialog>
+                            <Switch
+                              checked={tool.enabled}
+                              onCheckedChange={(enabled) =>
+                                handleToolToggle(tool.name, enabled)
+                              }
+                            />
                           </div>
                         ))}
                       </div>

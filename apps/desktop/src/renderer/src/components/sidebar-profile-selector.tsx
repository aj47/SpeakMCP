import { useState } from "react"
import { tipcClient } from "@renderer/lib/tipc-client"
import { useMutation, useQuery, useQueryClient } from "@tanstack/react-query"
import { Profile } from "@shared/types"
import { toast } from "sonner"
import { Plus, Pencil, Trash2, Download, Upload, Settings } from "lucide-react"
import {
  Select,
  SelectContent,
  SelectItem,
  SelectSeparator,
  SelectTrigger,
  SelectValue,
} from "./ui/select"
import {
<<<<<<< HEAD
  DropdownMenu,
  DropdownMenuContent,
  DropdownMenuItem,
  DropdownMenuSeparator,
  DropdownMenuTrigger,
} from "./ui/dropdown-menu"
import {
=======
>>>>>>> 95467c6c
  Dialog,
  DialogContent,
  DialogDescription,
  DialogFooter,
  DialogHeader,
  DialogTitle,
} from "./ui/dialog"
import { Button } from "./ui/button"
import { Input } from "./ui/input"
import { Label } from "./ui/label"
import { Textarea } from "./ui/textarea"
<<<<<<< HEAD
=======

const CREATE_NEW_PROFILE_VALUE = "__create_new__"
>>>>>>> 95467c6c

export function SidebarProfileSelector() {
  const queryClient = useQueryClient()
  const [isCreateDialogOpen, setIsCreateDialogOpen] = useState(false)
<<<<<<< HEAD
  const [isEditDialogOpen, setIsEditDialogOpen] = useState(false)
  const [isDeleteDialogOpen, setIsDeleteDialogOpen] = useState(false)
  const [editingProfile, setEditingProfile] = useState<Profile | null>(null)
=======
>>>>>>> 95467c6c
  const [newProfileName, setNewProfileName] = useState("")
  const [newProfileGuidelines, setNewProfileGuidelines] = useState("")

  // Fetch profiles
  const profilesQuery = useQuery({
    queryKey: ["profiles"],
    queryFn: async () => {
      return await tipcClient.getProfiles()
    },
  })

  // Fetch current profile
  const currentProfileQuery = useQuery({
    queryKey: ["current-profile"],
    queryFn: async () => {
      return await tipcClient.getCurrentProfile()
    },
  })

  const profiles = profilesQuery.data || []
  const currentProfile = currentProfileQuery.data

  // Set current profile mutation with enhanced toast
  const setCurrentProfileMutation = useMutation({
    mutationFn: async (id: string) => {
      return await tipcClient.setCurrentProfile({ id })
    },
    onSuccess: (newProfile: Profile) => {
      queryClient.invalidateQueries({ queryKey: ["current-profile"] })
      queryClient.invalidateQueries({ queryKey: ["config"] })
      queryClient.invalidateQueries({ queryKey: ["mcp-server-status"] })
      queryClient.invalidateQueries({ queryKey: ["mcp-initialization-status"] })

      // Build a summary of what the profile includes
      const details: string[] = []
      if (newProfile.modelConfig?.mcpToolsProviderId) {
        details.push(`Provider: ${newProfile.modelConfig.mcpToolsProviderId}`)
      }
      if (newProfile.mcpServerConfig?.disabledServers?.length) {
        details.push(`${newProfile.mcpServerConfig.disabledServers.length} servers disabled`)
      }
      if (newProfile.mcpServerConfig?.disabledTools?.length) {
        details.push(`${newProfile.mcpServerConfig.disabledTools.length} tools disabled`)
      }

      const summary = details.length > 0 ? ` (${details.join(", ")})` : ""
      toast.success(`Switched to "${newProfile.name}"${summary}`)
    },
    onError: (error: Error) => {
      toast.error(`Failed to switch profile: ${error.message}`)
    },
  })

  // Create profile mutation
  const createProfileMutation = useMutation({
    mutationFn: async ({ name, guidelines }: { name: string; guidelines: string }) => {
      return await tipcClient.createProfile({ name, guidelines })
    },
<<<<<<< HEAD
    onSuccess: () => {
      queryClient.invalidateQueries({ queryKey: ["profiles"] })
      setIsCreateDialogOpen(false)
      setNewProfileName("")
      setNewProfileGuidelines("")
      toast.success("Profile created successfully")
=======
    onSuccess: (newProfile: Profile) => {
      queryClient.invalidateQueries({ queryKey: ["profiles"] })
      queryClient.invalidateQueries({ queryKey: ["current-profile"] })
      setIsCreateDialogOpen(false)
      setNewProfileName("")
      setNewProfileGuidelines("")
      toast.success(`Profile "${newProfile.name}" created successfully`)
      // Automatically switch to the new profile
      setCurrentProfileMutation.mutate(newProfile.id)
>>>>>>> 95467c6c
    },
    onError: (error: Error) => {
      toast.error(`Failed to create profile: ${error.message}`)
    },
  })

<<<<<<< HEAD
  // Update profile mutation
  const updateProfileMutation = useMutation({
    mutationFn: async ({ id, name, guidelines }: { id: string; name?: string; guidelines?: string }) => {
      return await tipcClient.updateProfile({ id, name, guidelines })
    },
    onSuccess: () => {
      queryClient.invalidateQueries({ queryKey: ["profiles"] })
      queryClient.invalidateQueries({ queryKey: ["current-profile"] })
      setIsEditDialogOpen(false)
      setEditingProfile(null)
      toast.success("Profile updated successfully")
    },
    onError: (error: Error) => {
      toast.error(`Failed to update profile: ${error.message}`)
    },
  })

  // Delete profile mutation
  const deleteProfileMutation = useMutation({
    mutationFn: async (id: string) => {
      return await tipcClient.deleteProfile({ id })
    },
    onSuccess: () => {
      queryClient.invalidateQueries({ queryKey: ["profiles"] })
      queryClient.invalidateQueries({ queryKey: ["current-profile"] })
      setIsDeleteDialogOpen(false)
      toast.success("Profile deleted successfully")
    },
    onError: (error: Error) => {
      toast.error(`Failed to delete profile: ${error.message}`)
    },
  })

  // Export profile mutation
  const exportProfileMutation = useMutation({
    mutationFn: async (id: string) => {
      return await tipcClient.saveProfileFile({ id })
    },
    onSuccess: (success: boolean) => {
      if (success) {
        toast.success("Profile exported successfully")
      }
    },
    onError: (error: Error) => {
      toast.error(`Failed to export profile: ${error.message}`)
    },
  })

  // Import profile mutation
  const importProfileMutation = useMutation({
    mutationFn: async () => {
      return await tipcClient.loadProfileFile()
    },
    onSuccess: (profile: Profile | null) => {
      if (profile) {
        queryClient.invalidateQueries({ queryKey: ["profiles"] })
        toast.success(`Profile "${profile.name}" imported successfully`)
      }
    },
    onError: (error: Error) => {
      toast.error(`Failed to import profile: ${error.message}`)
    },
  })
=======
  const handleValueChange = (value: string) => {
    if (value === CREATE_NEW_PROFILE_VALUE) {
      setIsCreateDialogOpen(true)
    } else {
      setCurrentProfileMutation.mutate(value)
    }
  }
>>>>>>> 95467c6c

  const handleCreateProfile = () => {
    if (!newProfileName.trim()) {
      toast.error("Profile name is required")
      return
    }
    createProfileMutation.mutate({
<<<<<<< HEAD
      name: newProfileName,
=======
      name: newProfileName.trim(),
>>>>>>> 95467c6c
      guidelines: newProfileGuidelines,
    })
  }

<<<<<<< HEAD
  const handleUpdateProfile = () => {
    if (!editingProfile) return
    updateProfileMutation.mutate({
      id: editingProfile.id,
      name: editingProfile.name,
      guidelines: editingProfile.guidelines,
    })
  }

  const handleEditClick = () => {
    if (!currentProfile || currentProfile.isDefault) {
      toast.error("Cannot edit default profiles")
      return
    }
    setEditingProfile({ ...currentProfile })
    setIsEditDialogOpen(true)
  }

  const handleDeleteClick = () => {
    if (!currentProfile || currentProfile.isDefault) {
      toast.error("Cannot delete default profiles")
      return
    }
    setIsDeleteDialogOpen(true)
  }

  const handleConfirmDelete = () => {
    if (currentProfile) {
      deleteProfileMutation.mutate(currentProfile.id)
    }
  }

  const handleExportClick = () => {
    if (currentProfile) {
      exportProfileMutation.mutate(currentProfile.id)
    }
  }

  const handleImportClick = () => {
    importProfileMutation.mutate()
  }

  const handleCreateClick = () => {
    setNewProfileName("")
    setNewProfileGuidelines("")
    setIsCreateDialogOpen(true)
  }

  return (
    <>
      <div className="flex items-center gap-1">
        <Select
          value={currentProfile?.id || ""}
          onValueChange={(value) => setCurrentProfileMutation.mutate(value)}
        >
          <SelectTrigger className="h-8 text-xs flex-1">
            <span className="i-mingcute-user-3-line mr-1.5 h-3.5 w-3.5 shrink-0" />
            <SelectValue placeholder="Select profile" />
          </SelectTrigger>
          <SelectContent>
            {profiles.map((profile) => (
              <SelectItem key={profile.id} value={profile.id}>
                {profile.name}
                {profile.isDefault && " (Default)"}
              </SelectItem>
            ))}
          </SelectContent>
        </Select>

        <DropdownMenu>
          <DropdownMenuTrigger asChild>
            <Button variant="ghost" size="icon" className="h-8 w-8 shrink-0">
              <Settings className="h-4 w-4" />
            </Button>
          </DropdownMenuTrigger>
          <DropdownMenuContent align="end">
            <DropdownMenuItem
              onClick={handleEditClick}
              disabled={!currentProfile || currentProfile.isDefault}
            >
              <Pencil className="h-4 w-4" />
              Edit Profile
            </DropdownMenuItem>
            <DropdownMenuItem onClick={handleCreateClick}>
              <Plus className="h-4 w-4" />
              Create New Profile
            </DropdownMenuItem>
            <DropdownMenuSeparator />
            <DropdownMenuItem onClick={handleExportClick} disabled={!currentProfile}>
              <Download className="h-4 w-4" />
              Export Profile
            </DropdownMenuItem>
            <DropdownMenuItem
              onClick={handleImportClick}
              disabled={importProfileMutation.isPending}
            >
              <Upload className="h-4 w-4" />
              Import Profile
            </DropdownMenuItem>
            <DropdownMenuSeparator />
            <DropdownMenuItem
              onClick={handleDeleteClick}
              disabled={!currentProfile || currentProfile.isDefault}
              className="text-destructive focus:text-destructive"
            >
              <Trash2 className="h-4 w-4" />
              Delete Profile
            </DropdownMenuItem>
          </DropdownMenuContent>
        </DropdownMenu>
      </div>
=======
  return (
    <>
      <Select
        value={currentProfile?.id || ""}
        onValueChange={handleValueChange}
      >
        <SelectTrigger className="h-8 text-xs">
          <span className="i-mingcute-user-3-line mr-1.5 h-3.5 w-3.5 shrink-0" />
          <SelectValue placeholder="Select profile" />
        </SelectTrigger>
        <SelectContent>
          {profiles.map((profile) => (
            <SelectItem key={profile.id} value={profile.id}>
              {profile.name}
              {profile.isDefault && " (Default)"}
            </SelectItem>
          ))}
          <SelectSeparator />
          <SelectItem value={CREATE_NEW_PROFILE_VALUE}>
            <span className="flex items-center gap-1.5">
              <span className="i-mingcute-add-line h-3.5 w-3.5" />
              Create New Profile
            </span>
          </SelectItem>
        </SelectContent>
      </Select>
>>>>>>> 95467c6c

      {/* Create Profile Dialog */}
      <Dialog open={isCreateDialogOpen} onOpenChange={setIsCreateDialogOpen}>
        <DialogContent>
          <DialogHeader>
            <DialogTitle>Create New Profile</DialogTitle>
            <DialogDescription>
              Create a new profile with custom guidelines for your AI agent.
            </DialogDescription>
          </DialogHeader>
          <div className="space-y-4">
            <div>
<<<<<<< HEAD
              <Label htmlFor="profile-name">Profile Name</Label>
              <Input
                id="profile-name"
=======
              <Label htmlFor="sidebar-profile-name">Profile Name</Label>
              <Input
                id="sidebar-profile-name"
>>>>>>> 95467c6c
                value={newProfileName}
                onChange={(e) => setNewProfileName(e.target.value)}
                placeholder="e.g., My Custom Profile"
              />
            </div>
            <div>
<<<<<<< HEAD
              <Label htmlFor="profile-guidelines">Guidelines</Label>
              <Textarea
                id="profile-guidelines"
                value={newProfileGuidelines}
                onChange={(e) => setNewProfileGuidelines(e.target.value)}
                rows={8}
=======
              <Label htmlFor="sidebar-profile-guidelines">Guidelines (optional)</Label>
              <Textarea
                id="sidebar-profile-guidelines"
                value={newProfileGuidelines}
                onChange={(e) => setNewProfileGuidelines(e.target.value)}
                rows={6}
>>>>>>> 95467c6c
                className="font-mono text-sm"
                placeholder="Enter custom guidelines..."
              />
            </div>
          </div>
          <DialogFooter>
            <Button variant="outline" onClick={() => setIsCreateDialogOpen(false)}>
              Cancel
            </Button>
            <Button onClick={handleCreateProfile} disabled={createProfileMutation.isPending}>
              {createProfileMutation.isPending ? "Creating..." : "Create Profile"}
            </Button>
          </DialogFooter>
        </DialogContent>
      </Dialog>
<<<<<<< HEAD

      {/* Edit Profile Dialog */}
      <Dialog open={isEditDialogOpen} onOpenChange={setIsEditDialogOpen}>
        <DialogContent>
          <DialogHeader>
            <DialogTitle>Edit Profile</DialogTitle>
            <DialogDescription>
              Update the profile name and guidelines.
            </DialogDescription>
          </DialogHeader>
          {editingProfile && (
            <div className="space-y-4">
              <div>
                <Label htmlFor="edit-profile-name">Profile Name</Label>
                <Input
                  id="edit-profile-name"
                  value={editingProfile.name}
                  onChange={(e) =>
                    setEditingProfile({ ...editingProfile, name: e.target.value })
                  }
                />
              </div>
              <div>
                <Label htmlFor="edit-profile-guidelines">Guidelines</Label>
                <Textarea
                  id="edit-profile-guidelines"
                  value={editingProfile.guidelines}
                  onChange={(e) =>
                    setEditingProfile({ ...editingProfile, guidelines: e.target.value })
                  }
                  rows={8}
                  className="font-mono text-sm"
                />
              </div>
            </div>
          )}
          <DialogFooter>
            <Button variant="outline" onClick={() => setIsEditDialogOpen(false)}>
              Cancel
            </Button>
            <Button onClick={handleUpdateProfile} disabled={updateProfileMutation.isPending}>
              {updateProfileMutation.isPending ? "Saving..." : "Save Changes"}
            </Button>
          </DialogFooter>
        </DialogContent>
      </Dialog>

      {/* Delete Confirmation Dialog */}
      <Dialog open={isDeleteDialogOpen} onOpenChange={setIsDeleteDialogOpen}>
        <DialogContent>
          <DialogHeader>
            <DialogTitle>Delete Profile</DialogTitle>
            <DialogDescription>
              Are you sure you want to delete the profile "{currentProfile?.name}"? This action cannot be undone.
            </DialogDescription>
          </DialogHeader>
          <DialogFooter>
            <Button variant="outline" onClick={() => setIsDeleteDialogOpen(false)}>
              Cancel
            </Button>
            <Button
              variant="destructive"
              onClick={handleConfirmDelete}
              disabled={deleteProfileMutation.isPending}
            >
              {deleteProfileMutation.isPending ? "Deleting..." : "Delete Profile"}
            </Button>
          </DialogFooter>
        </DialogContent>
      </Dialog>
=======
>>>>>>> 95467c6c
    </>
  )
}
<|MERGE_RESOLUTION|>--- conflicted
+++ resolved
@@ -8,12 +8,10 @@
   Select,
   SelectContent,
   SelectItem,
-  SelectSeparator,
   SelectTrigger,
   SelectValue,
 } from "./ui/select"
 import {
-<<<<<<< HEAD
   DropdownMenu,
   DropdownMenuContent,
   DropdownMenuItem,
@@ -21,8 +19,6 @@
   DropdownMenuTrigger,
 } from "./ui/dropdown-menu"
 import {
-=======
->>>>>>> 95467c6c
   Dialog,
   DialogContent,
   DialogDescription,
@@ -34,21 +30,13 @@
 import { Input } from "./ui/input"
 import { Label } from "./ui/label"
 import { Textarea } from "./ui/textarea"
-<<<<<<< HEAD
-=======
-
-const CREATE_NEW_PROFILE_VALUE = "__create_new__"
->>>>>>> 95467c6c
 
 export function SidebarProfileSelector() {
   const queryClient = useQueryClient()
   const [isCreateDialogOpen, setIsCreateDialogOpen] = useState(false)
-<<<<<<< HEAD
   const [isEditDialogOpen, setIsEditDialogOpen] = useState(false)
   const [isDeleteDialogOpen, setIsDeleteDialogOpen] = useState(false)
   const [editingProfile, setEditingProfile] = useState<Profile | null>(null)
-=======
->>>>>>> 95467c6c
   const [newProfileName, setNewProfileName] = useState("")
   const [newProfileGuidelines, setNewProfileGuidelines] = useState("")
 
@@ -107,14 +95,6 @@
     mutationFn: async ({ name, guidelines }: { name: string; guidelines: string }) => {
       return await tipcClient.createProfile({ name, guidelines })
     },
-<<<<<<< HEAD
-    onSuccess: () => {
-      queryClient.invalidateQueries({ queryKey: ["profiles"] })
-      setIsCreateDialogOpen(false)
-      setNewProfileName("")
-      setNewProfileGuidelines("")
-      toast.success("Profile created successfully")
-=======
     onSuccess: (newProfile: Profile) => {
       queryClient.invalidateQueries({ queryKey: ["profiles"] })
       queryClient.invalidateQueries({ queryKey: ["current-profile"] })
@@ -124,14 +104,12 @@
       toast.success(`Profile "${newProfile.name}" created successfully`)
       // Automatically switch to the new profile
       setCurrentProfileMutation.mutate(newProfile.id)
->>>>>>> 95467c6c
     },
     onError: (error: Error) => {
       toast.error(`Failed to create profile: ${error.message}`)
     },
   })
 
-<<<<<<< HEAD
   // Update profile mutation
   const updateProfileMutation = useMutation({
     mutationFn: async ({ id, name, guidelines }: { id: string; name?: string; guidelines?: string }) => {
@@ -195,15 +173,6 @@
       toast.error(`Failed to import profile: ${error.message}`)
     },
   })
-=======
-  const handleValueChange = (value: string) => {
-    if (value === CREATE_NEW_PROFILE_VALUE) {
-      setIsCreateDialogOpen(true)
-    } else {
-      setCurrentProfileMutation.mutate(value)
-    }
-  }
->>>>>>> 95467c6c
 
   const handleCreateProfile = () => {
     if (!newProfileName.trim()) {
@@ -211,16 +180,11 @@
       return
     }
     createProfileMutation.mutate({
-<<<<<<< HEAD
-      name: newProfileName,
-=======
       name: newProfileName.trim(),
->>>>>>> 95467c6c
       guidelines: newProfileGuidelines,
     })
   }
 
-<<<<<<< HEAD
   const handleUpdateProfile = () => {
     if (!editingProfile) return
     updateProfileMutation.mutate({
@@ -332,34 +296,6 @@
           </DropdownMenuContent>
         </DropdownMenu>
       </div>
-=======
-  return (
-    <>
-      <Select
-        value={currentProfile?.id || ""}
-        onValueChange={handleValueChange}
-      >
-        <SelectTrigger className="h-8 text-xs">
-          <span className="i-mingcute-user-3-line mr-1.5 h-3.5 w-3.5 shrink-0" />
-          <SelectValue placeholder="Select profile" />
-        </SelectTrigger>
-        <SelectContent>
-          {profiles.map((profile) => (
-            <SelectItem key={profile.id} value={profile.id}>
-              {profile.name}
-              {profile.isDefault && " (Default)"}
-            </SelectItem>
-          ))}
-          <SelectSeparator />
-          <SelectItem value={CREATE_NEW_PROFILE_VALUE}>
-            <span className="flex items-center gap-1.5">
-              <span className="i-mingcute-add-line h-3.5 w-3.5" />
-              Create New Profile
-            </span>
-          </SelectItem>
-        </SelectContent>
-      </Select>
->>>>>>> 95467c6c
 
       {/* Create Profile Dialog */}
       <Dialog open={isCreateDialogOpen} onOpenChange={setIsCreateDialogOpen}>
@@ -372,36 +308,21 @@
           </DialogHeader>
           <div className="space-y-4">
             <div>
-<<<<<<< HEAD
-              <Label htmlFor="profile-name">Profile Name</Label>
-              <Input
-                id="profile-name"
-=======
               <Label htmlFor="sidebar-profile-name">Profile Name</Label>
               <Input
                 id="sidebar-profile-name"
->>>>>>> 95467c6c
                 value={newProfileName}
                 onChange={(e) => setNewProfileName(e.target.value)}
                 placeholder="e.g., My Custom Profile"
               />
             </div>
             <div>
-<<<<<<< HEAD
-              <Label htmlFor="profile-guidelines">Guidelines</Label>
-              <Textarea
-                id="profile-guidelines"
-                value={newProfileGuidelines}
-                onChange={(e) => setNewProfileGuidelines(e.target.value)}
-                rows={8}
-=======
               <Label htmlFor="sidebar-profile-guidelines">Guidelines (optional)</Label>
               <Textarea
                 id="sidebar-profile-guidelines"
                 value={newProfileGuidelines}
                 onChange={(e) => setNewProfileGuidelines(e.target.value)}
                 rows={6}
->>>>>>> 95467c6c
                 className="font-mono text-sm"
                 placeholder="Enter custom guidelines..."
               />
@@ -417,7 +338,6 @@
           </DialogFooter>
         </DialogContent>
       </Dialog>
-<<<<<<< HEAD
 
       {/* Edit Profile Dialog */}
       <Dialog open={isEditDialogOpen} onOpenChange={setIsEditDialogOpen}>
@@ -488,8 +408,6 @@
           </DialogFooter>
         </DialogContent>
       </Dialog>
-=======
->>>>>>> 95467c6c
     </>
   )
 }

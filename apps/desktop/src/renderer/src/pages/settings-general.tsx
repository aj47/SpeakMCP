import { Control, ControlGroup, ControlLabel } from "@renderer/components/ui/control"
import {
  Select,
  SelectContent,
  SelectItem,
  SelectTrigger,
  SelectValue,
} from "@renderer/components/ui/select"
import { Switch } from "@renderer/components/ui/switch"
import {
  Tooltip,
  TooltipContent,
  TooltipProvider,
  TooltipTrigger,
} from "@renderer/components/ui/tooltip"
import { STT_PROVIDER_ID } from "@shared/index"
import { SUPPORTED_LANGUAGES } from "@shared/languages"
import { Textarea } from "@renderer/components/ui/textarea"
import { Input } from "@renderer/components/ui/input"
import {
  Dialog,
  DialogContent,
  DialogHeader,
  DialogTitle,
  DialogTrigger,
} from "@renderer/components/ui/dialog"
import { ModelSelector } from "@renderer/components/model-selector"
import { Button } from "@renderer/components/ui/button"
import {
  useConfigQuery,
  useSaveConfigMutation,
} from "@renderer/lib/query-client"
import { tipcClient } from "@renderer/lib/tipc-client"
import { useState, useCallback, useEffect } from "react"
import { Config } from "@shared/types"
import { KeyRecorder } from "@renderer/components/key-recorder"
import {
  getEffectiveShortcut,
  formatKeyComboForDisplay,
} from "@shared/key-utils"

export function Component() {
  const configQuery = useConfigQuery()

  const saveConfigMutation = useSaveConfigMutation()

  const saveConfig = useCallback(
    (config: Partial<Config>) => {
      saveConfigMutation.mutate(
        {
          config: {
            ...(configQuery.data as any),
            ...config,
          },
        },
        {
          onError: (error) => {
            console.error("Failed to save config:", error)
            // TODO: Show user-friendly error notification
          },
        },
      )
    },
    [saveConfigMutation, configQuery.data],
  )

  // Sync theme preference from config to localStorage when config loads
  useEffect(() => {
    if ((configQuery.data as any)?.themePreference) {
      localStorage.setItem("theme-preference", (configQuery.data as any).themePreference)
      window.dispatchEvent(
        new CustomEvent("theme-preference-changed", {
          detail: (configQuery.data as any).themePreference,
        }),
      )
    }
  }, [(configQuery.data as any)?.themePreference])

  // Memoize model change handler to prevent infinite re-renders
  const handleTranscriptModelChange = useCallback(
    (value: string) => {
      const transcriptPostProcessingProviderId =
        (configQuery.data as any)?.transcriptPostProcessingProviderId || "openai"

      if (transcriptPostProcessingProviderId === "openai") {
        saveConfig({
          transcriptPostProcessingOpenaiModel: value,
        })
      } else if (transcriptPostProcessingProviderId === "groq") {
        saveConfig({
          transcriptPostProcessingGroqModel: value,
        })
      } else {
        saveConfig({
          transcriptPostProcessingGeminiModel: value,
        })
      }
    },
    [saveConfig, (configQuery.data as any)?.transcriptPostProcessingProviderId],
  )

  const sttProviderId: STT_PROVIDER_ID =
    (configQuery.data as any)?.sttProviderId || "openai"
  const shortcut = (configQuery.data as any)?.shortcut || "hold-ctrl"
  const textInputShortcut = (configQuery.data as any)?.textInputShortcut || "ctrl-t"


  if (!configQuery.data) return null

  return (
    <div className="modern-panel h-full overflow-auto px-6 py-4">

      <div className="grid gap-4">
        <ControlGroup title="App">
          {process.env.IS_MAC && (
            <Control label="Hide Dock Icon" className="px-3">
              <Switch
                defaultChecked={configQuery.data.hideDockIcon}
                onCheckedChange={(value) => {
                  saveConfig({
                    hideDockIcon: value,
                  })
                }}
              />
            </Control>
          )}
          <Control label="Launch at Login" className="px-3">
            <Switch
              defaultChecked={configQuery.data.launchAtLogin ?? false}
              onCheckedChange={(value) => {
                saveConfig({
                  launchAtLogin: value,
                })
              }}
            />
          </Control>
        </ControlGroup>

        <ControlGroup title="Appearance">
          <Control label="Theme" className="px-3">
            <Select
              value={configQuery.data.themePreference || "system"}
              onValueChange={(value: "system" | "light" | "dark") => {
                saveConfig({
                  themePreference: value,
                })
                // Update localStorage immediately to sync with ThemeProvider
                localStorage.setItem("theme-preference", value)
                // Apply theme immediately
                window.dispatchEvent(
                  new CustomEvent("theme-preference-changed", {
                    detail: value,
                  }),
                )
              }}
            >
              <SelectTrigger className="w-[140px]">
                <SelectValue />
              </SelectTrigger>
              <SelectContent>
                <SelectItem value="system">System</SelectItem>
                <SelectItem value="light">Light</SelectItem>
                <SelectItem value="dark">Dark</SelectItem>
              </SelectContent>
            </Select>
          </Control>
        </ControlGroup>

        <ControlGroup
          title="Shortcuts"
          endDescription={
            <div className="flex items-center gap-1">
              <div>
                {shortcut === "hold-ctrl"
                  ? "Hold Ctrl key to record, release it to finish recording"
                  : "Press Ctrl+/ to start and finish recording"}
              </div>
              <TooltipProvider disableHoverableContent delayDuration={0}>
                <Tooltip>
                  <TooltipTrigger className="inline-flex items-center justify-center">
                    <span className="i-mingcute-information-fill text-base"></span>
                  </TooltipTrigger>
                  <TooltipContent collisionPadding={5}>
                    {shortcut === "hold-ctrl"
                      ? "Press any key to cancel"
                      : "Press Esc to cancel"}
                  </TooltipContent>
                </Tooltip>
              </TooltipProvider>
            </div>
          }
        >
          <Control label="Recording" className="px-3">
            <div className="space-y-2">
              <Select
                defaultValue={shortcut}
                onValueChange={(value) => {
                  saveConfig({
                    shortcut: value as typeof configQuery.data.shortcut,
                  })
                }}
              >
                <SelectTrigger>
                  <SelectValue />
                </SelectTrigger>
                <SelectContent>
                  <SelectItem value="hold-ctrl">Hold Ctrl</SelectItem>
                  <SelectItem value="ctrl-slash">Ctrl+{"/"}</SelectItem>
                  <SelectItem value="custom">Custom</SelectItem>
                </SelectContent>
              </Select>

              {shortcut === "custom" && (
                <>
                  <div className="space-y-2">
                    <label className="text-sm font-medium">Mode</label>
                    <Select
                      value={configQuery.data?.customShortcutMode || "hold"}
                      onValueChange={(value: "hold" | "toggle") => {
                        saveConfig({
                          customShortcutMode: value,
                        })
                      }}
                    >
                      <SelectTrigger>
                        <SelectValue />
                      </SelectTrigger>
                      <SelectContent>
                        <SelectItem value="hold">Hold (Press and hold to record)</SelectItem>
                        <SelectItem value="toggle">Toggle (Press once to start, again to stop)</SelectItem>
                      </SelectContent>
                    </Select>
                  </div>
                  <KeyRecorder
                    value={configQuery.data?.customShortcut || ""}
                    onChange={(keyCombo) => {
                      saveConfig({
                        customShortcut: keyCombo,
                      })
                    }}
                    placeholder="Click to record custom shortcut"
                  />
                </>
              )}
            </div>
          </Control>

          <Control label="Toggle Voice Dictation" className="px-3">
            <div className="space-y-2">
              <div className="flex items-center gap-2">
                <Switch
                  checked={configQuery.data?.toggleVoiceDictationEnabled || false}
                  onCheckedChange={(checked) => {
                    saveConfig({
                      toggleVoiceDictationEnabled: checked,
                    })
                  }}
                />
                <span className="text-sm text-muted-foreground">
                  Enable toggle mode (press once to start, press again to stop)
                </span>
              </div>

              {configQuery.data?.toggleVoiceDictationEnabled && (
                <>
                  <Select
                    defaultValue={configQuery.data?.toggleVoiceDictationHotkey || "fn"}
                    onValueChange={(value) => {
                      saveConfig({
                        toggleVoiceDictationHotkey: value as typeof configQuery.data.toggleVoiceDictationHotkey,
                      })
                    }}
                  >
                    <SelectTrigger className="w-40">
                      <SelectValue />
                    </SelectTrigger>
                    <SelectContent>
                      <SelectItem value="fn">Fn</SelectItem>
                      <SelectItem value="f1">F1</SelectItem>
                      <SelectItem value="f2">F2</SelectItem>
                      <SelectItem value="f3">F3</SelectItem>
                      <SelectItem value="f4">F4</SelectItem>
                      <SelectItem value="f5">F5</SelectItem>
                      <SelectItem value="f6">F6</SelectItem>
                      <SelectItem value="f7">F7</SelectItem>
                      <SelectItem value="f8">F8</SelectItem>
                      <SelectItem value="f9">F9</SelectItem>
                      <SelectItem value="f10">F10</SelectItem>
                      <SelectItem value="f11">F11</SelectItem>
                      <SelectItem value="f12">F12</SelectItem>
                      <SelectItem value="custom">Custom</SelectItem>
                    </SelectContent>
                  </Select>

                  {configQuery.data?.toggleVoiceDictationHotkey === "custom" && (
                    <KeyRecorder
                      value={configQuery.data?.customToggleVoiceDictationHotkey || ""}
                      onChange={(keyCombo) => {
                        saveConfig({
                          customToggleVoiceDictationHotkey: keyCombo,
                        })
                      }}
                      placeholder="Click to record custom toggle shortcut"
                    />
                  )}
                </>
              )}
            </div>
          </Control>

          <Control label="Text Input" className="px-3">
            <div className="space-y-2">
              <div className="flex items-center gap-2">
                <Switch
                  checked={configQuery.data?.textInputEnabled ?? true}
                  onCheckedChange={(checked) => {
                    saveConfig({
                      textInputEnabled: checked,
                    })
                  }}
                />
                <Select
                  value={textInputShortcut}
                  onValueChange={(value) => {
                    saveConfig({
                      textInputShortcut:
                        value as typeof configQuery.data.textInputShortcut,
                    })
                  }}
                  disabled={!configQuery.data?.textInputEnabled}
                >
                  <SelectTrigger className="w-40">
                    <SelectValue />
                  </SelectTrigger>
                  <SelectContent>
                    <SelectItem value="ctrl-t">Ctrl+T</SelectItem>
                    <SelectItem value="ctrl-shift-t">Ctrl+Shift+T</SelectItem>
                    <SelectItem value="alt-t">Alt+T</SelectItem>
                    <SelectItem value="custom">Custom</SelectItem>
                  </SelectContent>
                </Select>
              </div>

              {textInputShortcut === "custom" &&
                configQuery.data?.textInputEnabled && (
                  <KeyRecorder
                    value={configQuery.data?.customTextInputShortcut || ""}
                    onChange={(keyCombo) => {
                      saveConfig({
                        customTextInputShortcut: keyCombo,
                      })
                    }}
                    placeholder="Click to record custom text input shortcut"
                  />
                )}
            </div>
          </Control>

          <Control label="Show Main Window" className="px-3">
            <div className="space-y-2">
              <div className="flex items-center gap-2">
                <Switch
                  checked={configQuery.data?.settingsHotkeyEnabled ?? true}
                  onCheckedChange={(checked) => {
                    saveConfig({
                      settingsHotkeyEnabled: checked,
                    })
                  }}
                />
                <Select
                  value={configQuery.data?.settingsHotkey || "ctrl-shift-s"}
                  onValueChange={(value) => {
                    saveConfig({
                      settingsHotkey:
                        value as typeof configQuery.data.settingsHotkey,
                    })
                  }}
                  disabled={!configQuery.data?.settingsHotkeyEnabled}
                >
                  <SelectTrigger className="w-40">
                    <SelectValue />
                  </SelectTrigger>
                  <SelectContent>
                    <SelectItem value="ctrl-shift-s">Ctrl+Shift+S</SelectItem>
                    <SelectItem value="ctrl-comma">Ctrl+,</SelectItem>
                    <SelectItem value="ctrl-shift-comma">Ctrl+Shift+,</SelectItem>
                    <SelectItem value="custom">Custom</SelectItem>
                  </SelectContent>
                </Select>
              </div>

              {configQuery.data?.settingsHotkey === "custom" &&
                configQuery.data?.settingsHotkeyEnabled && (
                  <KeyRecorder
                    value={configQuery.data?.customSettingsHotkey || ""}
                    onChange={(keyCombo) => {
                      saveConfig({
                        customSettingsHotkey: keyCombo,
                      })
                    }}
                    placeholder="Click to record custom hotkey"
                  />
                )}
            </div>
          </Control>

<<<<<<< HEAD
          <Control label={<ControlLabel label="Agent Mode" tooltip="Choose how to activate agent mode with MCP tool calling" />} className="px-3">
=======
          <Control label={<ControlLabel label="Agent Mode" tooltip="Choose how to activate agent mode for MCP tool calling" />} className="px-3">
>>>>>>> 95467c6c
            <div className="space-y-2">
              <Select
                value={configQuery.data?.mcpToolsShortcut || "hold-ctrl-alt"}
                onValueChange={(value: "hold-ctrl-alt" | "ctrl-alt-slash" | "custom") => {
<<<<<<< HEAD
                  saveConfig({ mcpToolsShortcut: value })
=======
                  saveConfig({
                    mcpToolsShortcut: value,
                  })
>>>>>>> 95467c6c
                }}
              >
                <SelectTrigger>
                  <SelectValue />
                </SelectTrigger>
                <SelectContent>
                  <SelectItem value="hold-ctrl-alt">Hold Ctrl+Alt</SelectItem>
                  <SelectItem value="ctrl-alt-slash">Ctrl+Alt+/</SelectItem>
                  <SelectItem value="custom">Custom</SelectItem>
                </SelectContent>
              </Select>

              {configQuery.data?.mcpToolsShortcut === "custom" && (
                <KeyRecorder
                  value={configQuery.data?.customMcpToolsShortcut || ""}
                  onChange={(keyCombo) => {
<<<<<<< HEAD
                    saveConfig({ customMcpToolsShortcut: keyCombo })
=======
                    saveConfig({
                      customMcpToolsShortcut: keyCombo,
                    })
>>>>>>> 95467c6c
                  }}
                  placeholder="Click to record custom agent mode shortcut"
                />
              )}
            </div>
          </Control>
        </ControlGroup>

        <ControlGroup title="Speech-to-Text">
          <Control label={<ControlLabel label="Language" tooltip="Select the language for speech transcription. 'Auto-detect' lets the model determine the language automatically based on your speech." />} className="px-3">
            <Select
              value={configQuery.data.sttLanguage || "auto"}
              onValueChange={(value) => {
                saveConfig({
                  sttLanguage: value,
                })
              }}
            >
              <SelectTrigger>
                <SelectValue />
              </SelectTrigger>
              <SelectContent>
                {SUPPORTED_LANGUAGES.map((language) => (
                  <SelectItem key={language.code} value={language.code}>
                    {language.nativeName} ({language.name})
                  </SelectItem>
                ))}
              </SelectContent>
            </Select>
          </Control>

          {sttProviderId === "openai" && configQuery.data.openaiSttLanguage && configQuery.data.openaiSttLanguage !== configQuery.data.sttLanguage && (
            <Control label={<ControlLabel label="OpenAI Language Override" tooltip="Override the global language setting specifically for OpenAI's Whisper transcription service." />} className="px-3">
              <Select
                value={configQuery.data.openaiSttLanguage || "auto"}
                onValueChange={(value) => {
                  saveConfig({
                    openaiSttLanguage: value,
                  })
                }}
              >
                <SelectTrigger>
                  <SelectValue />
                </SelectTrigger>
                <SelectContent>
                  {SUPPORTED_LANGUAGES.map((language) => (
                    <SelectItem key={language.code} value={language.code}>
                      {language.nativeName} ({language.name})
                    </SelectItem>
                  ))}
                </SelectContent>
              </Select>
            </Control>
          )}

          {sttProviderId === "groq" && configQuery.data.groqSttLanguage && configQuery.data.groqSttLanguage !== configQuery.data.sttLanguage && (
            <Control label={<ControlLabel label="Groq Language Override" tooltip="Override the global language setting specifically for Groq's Whisper transcription service." />} className="px-3">
              <Select
                value={configQuery.data.groqSttLanguage || "auto"}
                onValueChange={(value) => {
                  saveConfig({
                    groqSttLanguage: value,
                  })
                }}
              >
                <SelectTrigger>
                  <SelectValue />
                </SelectTrigger>
                <SelectContent>
                  {SUPPORTED_LANGUAGES.map((language) => (
                    <SelectItem key={language.code} value={language.code}>
                      {language.nativeName} ({language.name})
                    </SelectItem>
                  ))}
                </SelectContent>
              </Select>
            </Control>
          )}

          {sttProviderId === "groq" && (
            <Control label={<ControlLabel label="Prompt" tooltip="Optional prompt to guide the model's style or specify how to spell unfamiliar words. Limited to 224 tokens." />} className="px-3">
              <Textarea
                placeholder="Optional prompt to guide the model's style or specify how to spell unfamiliar words (limited to 224 tokens)"
                defaultValue={configQuery.data.groqSttPrompt || ""}
                onChange={(e) => {
                  saveConfig({
                    groqSttPrompt: e.currentTarget.value,
                  })
                }}
                className="min-h-[80px]"
              />
            </Control>
          )}

          <Control label={<ControlLabel label="Post-Processing" tooltip="Enable AI-powered post-processing to clean up and improve transcripts" />} className="px-3">
            <Switch
              defaultChecked={configQuery.data.transcriptPostProcessingEnabled}
              onCheckedChange={(value) => {
                saveConfig({
                  transcriptPostProcessingEnabled: value,
                })
              }}
            />
          </Control>

          {configQuery.data.transcriptPostProcessingEnabled && (
            <Control label={<ControlLabel label="Post-Processing Prompt" tooltip="Custom prompt for transcript post-processing. Use {transcript} placeholder to insert the original transcript." />} className="px-3">
              <div className="flex flex-col items-end gap-1 text-right">
                {configQuery.data.transcriptPostProcessingPrompt && (
                  <div className="line-clamp-3 text-sm text-neutral-500 dark:text-neutral-400">
                    {configQuery.data.transcriptPostProcessingPrompt}
                  </div>
                )}
                <Dialog>
                  <DialogTrigger className="" asChild>
                    <Button
                      size="sm"
                      variant="outline"
                      className="h-6 gap-1 px-2"
                    >
                      <span className="i-mingcute-edit-2-line"></span>
                      Edit
                    </Button>
                  </DialogTrigger>
                  <DialogContent>
                    <DialogHeader>
                      <DialogTitle>Edit Post-Processing Prompt</DialogTitle>
                    </DialogHeader>
                    <Textarea
                      rows={10}
                      defaultValue={
                        configQuery.data.transcriptPostProcessingPrompt
                      }
                      onChange={(e) => {
                        saveConfig({
                          transcriptPostProcessingPrompt:
                            e.currentTarget.value,
                        })
                      }}
                    ></Textarea>
                    <div className="text-sm text-muted-foreground">
                      Use{" "}
                      <span className="select-text">{"{transcript}"}</span>{" "}
                      placeholder to insert the original transcript
                    </div>
                  </DialogContent>
                </Dialog>
              </div>
            </Control>
          )}
        </ControlGroup>

        <ControlGroup title="Text to Speech">
          <Control label="Enabled" className="px-3">
            <Switch
              defaultChecked={configQuery.data.ttsEnabled ?? false}
              onCheckedChange={(value) => {
                saveConfig({
                  ttsEnabled: value,
                })
              }}
            />
          </Control>

          {configQuery.data.ttsEnabled && (
            <Control label={<ControlLabel label="Auto-play" tooltip="Automatically play TTS audio when assistant responses complete" />} className="px-3">
              <Switch
                defaultChecked={configQuery.data.ttsAutoPlay ?? true}
                onCheckedChange={(value) => {
                  saveConfig({
                    ttsAutoPlay: value,
                  })
                }}
              />
            </Control>
          )}

          {configQuery.data.ttsEnabled && (
            <>
              <Control label={<ControlLabel label="Text Preprocessing" tooltip="Enable preprocessing to make text more speech-friendly by removing code blocks, URLs, and converting markdown" />} className="px-3">
                <Switch
                  defaultChecked={configQuery.data.ttsPreprocessingEnabled ?? true}
                  onCheckedChange={(value) => {
                    saveConfig({
                      ttsPreprocessingEnabled: value,
                    })
                  }}
                />
              </Control>

              {configQuery.data.ttsPreprocessingEnabled !== false && (
                <>
                  <Control label={<ControlLabel label="Remove Code Blocks" tooltip="Remove code blocks and replace with descriptive text" />} className="px-3">
                    <Switch
                      defaultChecked={configQuery.data.ttsRemoveCodeBlocks ?? true}
                      onCheckedChange={(value) => {
                        saveConfig({
                          ttsRemoveCodeBlocks: value,
                        })
                      }}
                    />
                  </Control>

                  <Control label={<ControlLabel label="Remove URLs" tooltip="Remove URLs and replace with descriptive text" />} className="px-3">
                    <Switch
                      defaultChecked={configQuery.data.ttsRemoveUrls ?? true}
                      onCheckedChange={(value) => {
                        saveConfig({
                          ttsRemoveUrls: value,
                        })
                      }}
                    />
                  </Control>

                  <Control label={<ControlLabel label="Convert Markdown" tooltip="Convert markdown formatting to speech-friendly text" />} className="px-3">
                    <Switch
                      defaultChecked={configQuery.data.ttsConvertMarkdown ?? true}
                      onCheckedChange={(value) => {
                        saveConfig({
                          ttsConvertMarkdown: value,
                        })
                      }}
                    />
                  </Control>
                </>
              )}
            </>
          )}
        </ControlGroup>

        {/* Panel Position Settings */}
        <ControlGroup title="Panel Position">
          <Control label={<ControlLabel label="Default Position" tooltip="Choose where the floating panel appears on your screen. Custom position: Panel can be dragged to any location and will remember its position." />} className="px-3">
            <Select
              value={configQuery.data?.panelPosition || "top-right"}
              onValueChange={(
                value:
                  | "top-left"
                  | "top-center"
                  | "top-right"
                  | "bottom-left"
                  | "bottom-center"
                  | "bottom-right"
                  | "custom",
              ) => {
                saveConfig({
                  panelPosition: value,
                })
                // Update panel position immediately if it's visible
                tipcClient.setPanelPosition({ position: value })
              }}
            >
              <SelectTrigger className="w-[180px]">
                <SelectValue />
              </SelectTrigger>
              <SelectContent>
                <SelectItem value="top-left">Top Left</SelectItem>
                <SelectItem value="top-center">Top Center</SelectItem>
                <SelectItem value="top-right">Top Right</SelectItem>
                <SelectItem value="bottom-left">Bottom Left</SelectItem>
                <SelectItem value="bottom-center">Bottom Center</SelectItem>
                <SelectItem value="bottom-right">Bottom Right</SelectItem>
                <SelectItem value="custom">Custom (Draggable)</SelectItem>
              </SelectContent>
            </Select>
          </Control>

          <Control label={<ControlLabel label="Enable Dragging" tooltip="Enable dragging to move the panel by holding the top bar." />} className="px-3">
            <Switch
              defaultChecked={configQuery.data?.panelDragEnabled ?? true}
              onCheckedChange={(value) => {
                saveConfig({
                  panelDragEnabled: value,
                })
              }}
            />
          </Control>


        </ControlGroup>

<<<<<<< HEAD
        {/* Agent Settings */}
        <ControlGroup title="Agent Settings">
          <Control label={<ControlLabel label="Max Iterations" tooltip="Maximum number of iterations the agent can perform before stopping. Higher values allow more complex tasks but may take longer." />} className="px-3">
            <Input
=======
        {/* Agent Safety Settings */}
        <ControlGroup title="Agent Safety">
          <Control
            label={
              <ControlLabel
                label="Require Tool Approval"
                tooltip="Adds a confirmation dialog before any tool executes. Recommended for safety."
              />
            }
            className="px-3"
          >
            <Switch
              checked={configQuery.data?.mcpRequireApprovalBeforeToolCall ?? false}
              onCheckedChange={(value) => {
                saveConfig({
                  mcpRequireApprovalBeforeToolCall: value,
                })
              }}
            />
          </Control>

          <Control
            label={
              <ControlLabel
                label="Max Iterations"
                tooltip="Maximum number of iterations the agent can perform before stopping. Higher values allow more complex tasks but may take longer."
              />
            }
            className="px-3"
          >
            <Input
              id="mcp-max-iterations"
>>>>>>> 95467c6c
              type="number"
              min="1"
              max="50"
              step="1"
              value={configQuery.data?.mcpMaxIterations ?? 10}
<<<<<<< HEAD
              onChange={(e) => saveConfig({ mcpMaxIterations: parseInt(e.target.value) || 1 })}
=======
              onChange={(e) =>
                saveConfig({
                  mcpMaxIterations: parseInt(e.target.value) || 1,
                })
              }
>>>>>>> 95467c6c
              className="w-32"
            />
          </Control>

<<<<<<< HEAD
          <Control label={<ControlLabel label="Emergency Kill Switch" tooltip="Provides a global hotkey to immediately stop agent mode and kill all agent-created processes" />} className="px-3">
            <div className="space-y-3">
              <div className="flex items-center gap-2">
                <Switch
                  checked={configQuery.data?.agentKillSwitchEnabled !== false}
                  onCheckedChange={(checked) => saveConfig({ agentKillSwitchEnabled: checked })}
                />
                <span className="text-sm text-muted-foreground">Enable kill switch</span>
              </div>

              {configQuery.data?.agentKillSwitchEnabled !== false && (
                <>
                  <Select
                    value={configQuery.data?.agentKillSwitchHotkey || "ctrl-shift-escape"}
                    onValueChange={(value: "ctrl-shift-escape" | "ctrl-alt-q" | "ctrl-shift-q" | "custom") => {
                      saveConfig({ agentKillSwitchHotkey: value })
                    }}
                  >
                    <SelectTrigger className="w-48">
                      <SelectValue />
                    </SelectTrigger>
                    <SelectContent>
                      <SelectItem value="ctrl-shift-escape">Ctrl + Shift + Escape</SelectItem>
                      <SelectItem value="ctrl-alt-q">Ctrl + Alt + Q</SelectItem>
                      <SelectItem value="ctrl-shift-q">Ctrl + Shift + Q</SelectItem>
                      <SelectItem value="custom">Custom</SelectItem>
                    </SelectContent>
                  </Select>

                  {configQuery.data?.agentKillSwitchHotkey === "custom" && (
                    <KeyRecorder
                      value={configQuery.data?.customAgentKillSwitchHotkey || ""}
                      onChange={(keyCombo) => saveConfig({ customAgentKillSwitchHotkey: keyCombo })}
                      placeholder="Click to record custom kill switch hotkey"
                    />
                  )}
                </>
              )}
            </div>
          </Control>
=======
          <Control
            label={
              <ControlLabel
                label="Emergency Kill Switch"
                tooltip="Provides a global hotkey to immediately stop agent mode and kill all agent-created processes"
              />
            }
            className="px-3"
          >
            <Switch
              checked={configQuery.data?.agentKillSwitchEnabled !== false}
              onCheckedChange={(value) => {
                saveConfig({
                  agentKillSwitchEnabled: value,
                })
              }}
            />
          </Control>

          {configQuery.data?.agentKillSwitchEnabled !== false && (
            <Control label="Kill Switch Hotkey" className="px-3">
              <div className="space-y-2">
                <Select
                  value={configQuery.data?.agentKillSwitchHotkey || "ctrl-shift-escape"}
                  onValueChange={(value: "ctrl-shift-escape" | "ctrl-alt-q" | "ctrl-shift-q" | "custom") => {
                    saveConfig({
                      agentKillSwitchHotkey: value,
                    })
                  }}
                >
                  <SelectTrigger className="w-[180px]">
                    <SelectValue />
                  </SelectTrigger>
                  <SelectContent>
                    <SelectItem value="ctrl-shift-escape">Ctrl + Shift + Escape</SelectItem>
                    <SelectItem value="ctrl-alt-q">Ctrl + Alt + Q</SelectItem>
                    <SelectItem value="ctrl-shift-q">Ctrl + Shift + Q</SelectItem>
                    <SelectItem value="custom">Custom</SelectItem>
                  </SelectContent>
                </Select>

                {configQuery.data?.agentKillSwitchHotkey === "custom" && (
                  <KeyRecorder
                    value={configQuery.data?.customAgentKillSwitchHotkey || ""}
                    onChange={(keyCombo) => {
                      saveConfig({
                        customAgentKillSwitchHotkey: keyCombo,
                      })
                    }}
                    placeholder="Click to record custom hotkey"
                  />
                )}
              </div>
            </Control>
          )}
>>>>>>> 95467c6c
        </ControlGroup>

        {/* About Section */}
        <ControlGroup title="About">
          <Control label="Version" className="px-3">
            <div className="text-sm">{process.env.APP_VERSION}</div>
          </Control>
        </ControlGroup>
      </div>
    </div>
  )
}<|MERGE_RESOLUTION|>--- conflicted
+++ resolved
@@ -404,22 +404,12 @@
             </div>
           </Control>
 
-<<<<<<< HEAD
-          <Control label={<ControlLabel label="Agent Mode" tooltip="Choose how to activate agent mode with MCP tool calling" />} className="px-3">
-=======
           <Control label={<ControlLabel label="Agent Mode" tooltip="Choose how to activate agent mode for MCP tool calling" />} className="px-3">
->>>>>>> 95467c6c
             <div className="space-y-2">
               <Select
                 value={configQuery.data?.mcpToolsShortcut || "hold-ctrl-alt"}
                 onValueChange={(value: "hold-ctrl-alt" | "ctrl-alt-slash" | "custom") => {
-<<<<<<< HEAD
                   saveConfig({ mcpToolsShortcut: value })
-=======
-                  saveConfig({
-                    mcpToolsShortcut: value,
-                  })
->>>>>>> 95467c6c
                 }}
               >
                 <SelectTrigger>
@@ -436,13 +426,7 @@
                 <KeyRecorder
                   value={configQuery.data?.customMcpToolsShortcut || ""}
                   onChange={(keyCombo) => {
-<<<<<<< HEAD
                     saveConfig({ customMcpToolsShortcut: keyCombo })
-=======
-                    saveConfig({
-                      customMcpToolsShortcut: keyCombo,
-                    })
->>>>>>> 95467c6c
                   }}
                   placeholder="Click to record custom agent mode shortcut"
                 />
@@ -724,64 +708,27 @@
 
         </ControlGroup>
 
-<<<<<<< HEAD
         {/* Agent Settings */}
         <ControlGroup title="Agent Settings">
+          <Control label={<ControlLabel label="Require Tool Approval" tooltip="Adds a confirmation dialog before any tool executes. Recommended for safety." />} className="px-3">
+            <Switch
+              checked={configQuery.data?.mcpRequireApprovalBeforeToolCall ?? false}
+              onCheckedChange={(value) => saveConfig({ mcpRequireApprovalBeforeToolCall: value })}
+            />
+          </Control>
+
           <Control label={<ControlLabel label="Max Iterations" tooltip="Maximum number of iterations the agent can perform before stopping. Higher values allow more complex tasks but may take longer." />} className="px-3">
             <Input
-=======
-        {/* Agent Safety Settings */}
-        <ControlGroup title="Agent Safety">
-          <Control
-            label={
-              <ControlLabel
-                label="Require Tool Approval"
-                tooltip="Adds a confirmation dialog before any tool executes. Recommended for safety."
-              />
-            }
-            className="px-3"
-          >
-            <Switch
-              checked={configQuery.data?.mcpRequireApprovalBeforeToolCall ?? false}
-              onCheckedChange={(value) => {
-                saveConfig({
-                  mcpRequireApprovalBeforeToolCall: value,
-                })
-              }}
-            />
-          </Control>
-
-          <Control
-            label={
-              <ControlLabel
-                label="Max Iterations"
-                tooltip="Maximum number of iterations the agent can perform before stopping. Higher values allow more complex tasks but may take longer."
-              />
-            }
-            className="px-3"
-          >
-            <Input
-              id="mcp-max-iterations"
->>>>>>> 95467c6c
               type="number"
               min="1"
               max="50"
               step="1"
               value={configQuery.data?.mcpMaxIterations ?? 10}
-<<<<<<< HEAD
               onChange={(e) => saveConfig({ mcpMaxIterations: parseInt(e.target.value) || 1 })}
-=======
-              onChange={(e) =>
-                saveConfig({
-                  mcpMaxIterations: parseInt(e.target.value) || 1,
-                })
-              }
->>>>>>> 95467c6c
               className="w-32"
             />
           </Control>
 
-<<<<<<< HEAD
           <Control label={<ControlLabel label="Emergency Kill Switch" tooltip="Provides a global hotkey to immediately stop agent mode and kill all agent-created processes" />} className="px-3">
             <div className="space-y-3">
               <div className="flex items-center gap-2">
@@ -822,63 +769,6 @@
               )}
             </div>
           </Control>
-=======
-          <Control
-            label={
-              <ControlLabel
-                label="Emergency Kill Switch"
-                tooltip="Provides a global hotkey to immediately stop agent mode and kill all agent-created processes"
-              />
-            }
-            className="px-3"
-          >
-            <Switch
-              checked={configQuery.data?.agentKillSwitchEnabled !== false}
-              onCheckedChange={(value) => {
-                saveConfig({
-                  agentKillSwitchEnabled: value,
-                })
-              }}
-            />
-          </Control>
-
-          {configQuery.data?.agentKillSwitchEnabled !== false && (
-            <Control label="Kill Switch Hotkey" className="px-3">
-              <div className="space-y-2">
-                <Select
-                  value={configQuery.data?.agentKillSwitchHotkey || "ctrl-shift-escape"}
-                  onValueChange={(value: "ctrl-shift-escape" | "ctrl-alt-q" | "ctrl-shift-q" | "custom") => {
-                    saveConfig({
-                      agentKillSwitchHotkey: value,
-                    })
-                  }}
-                >
-                  <SelectTrigger className="w-[180px]">
-                    <SelectValue />
-                  </SelectTrigger>
-                  <SelectContent>
-                    <SelectItem value="ctrl-shift-escape">Ctrl + Shift + Escape</SelectItem>
-                    <SelectItem value="ctrl-alt-q">Ctrl + Alt + Q</SelectItem>
-                    <SelectItem value="ctrl-shift-q">Ctrl + Shift + Q</SelectItem>
-                    <SelectItem value="custom">Custom</SelectItem>
-                  </SelectContent>
-                </Select>
-
-                {configQuery.data?.agentKillSwitchHotkey === "custom" && (
-                  <KeyRecorder
-                    value={configQuery.data?.customAgentKillSwitchHotkey || ""}
-                    onChange={(keyCombo) => {
-                      saveConfig({
-                        customAgentKillSwitchHotkey: keyCombo,
-                      })
-                    }}
-                    placeholder="Click to record custom hotkey"
-                  />
-                )}
-              </div>
-            </Control>
-          )}
->>>>>>> 95467c6c
         </ControlGroup>
 
         {/* About Section */}

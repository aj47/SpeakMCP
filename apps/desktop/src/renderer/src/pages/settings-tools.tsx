import { useConfigQuery } from "@renderer/lib/query-client"
import { tipcClient } from "@renderer/lib/tipc-client"
import { useMutation, useQuery, useQueryClient } from "@tanstack/react-query"
import { Button } from "@renderer/components/ui/button"
import { Label } from "@renderer/components/ui/label"
import { Textarea } from "@renderer/components/ui/textarea"
import {
  Tooltip,
  TooltipContent,
  TooltipProvider,
  TooltipTrigger,
} from "@renderer/components/ui/tooltip"
import { Save, Info, ChevronDown, RotateCcw } from "lucide-react"
import { toast } from "sonner"
import { useState, useEffect } from "react"
import { ProfileBadge } from "@renderer/components/profile-badge"

import { Config } from "@shared/types"

// Helper component for labels with tooltips
const LabelWithTooltip = ({
  htmlFor,
  children,
  tooltip,
  className
}: {
  htmlFor?: string
  children: React.ReactNode
  tooltip?: string
  className?: string
}) => {
  if (!tooltip) {
    return <Label htmlFor={htmlFor} className={className}>{children}</Label>
  }

  return (
    <div className="flex items-center gap-2">
      <Label htmlFor={htmlFor} className={className}>{children}</Label>
      <TooltipProvider delayDuration={0} disableHoverableContent>
        <Tooltip>
          <TooltipTrigger asChild>
            <Info className="h-3.5 w-3.5 text-muted-foreground cursor-help hover:text-foreground transition-colors" />
          </TooltipTrigger>
          <TooltipContent
            side="right"
            align="start"
            collisionPadding={20}
            avoidCollisions={true}
            sideOffset={8}
            className="z-[99999] max-w-xs"
          >
            <p>{tooltip}</p>
          </TooltipContent>
        </Tooltip>
      </TooltipProvider>
    </div>
  )
}

export function Component() {
  const configQuery = useConfigQuery()
  const queryClient = useQueryClient()

  const saveConfigMutation = useMutation({
    mutationFn: async (config: Config) => {
      await tipcClient.saveConfig({ config })
    },
    onSuccess: () => {
      queryClient.invalidateQueries({ queryKey: ["config"] })
    },
  })

  // Fetch current profile to sync guidelines with profile
  const currentProfileQuery = useQuery({
    queryKey: ["current-profile"],
    queryFn: async () => {
      return await tipcClient.getCurrentProfile()
    },
  })

  // Mutation to update profile (guidelines and/or systemPrompt)
  const updateProfileMutation = useMutation({
    mutationFn: async ({ id, guidelines, systemPrompt }: { id: string; guidelines?: string; systemPrompt?: string }) => {
      return await tipcClient.updateProfile({ id, guidelines, systemPrompt })
    },
    onSuccess: () => {
      queryClient.invalidateQueries({ queryKey: ["profiles"] })
      queryClient.invalidateQueries({ queryKey: ["current-profile"] })
    },
  })

  // Fetch the default system prompt for restore functionality
  const defaultSystemPromptQuery = useQuery({
    queryKey: ["default-system-prompt"],
    queryFn: async () => {
      return await tipcClient.getDefaultSystemPrompt()
    },
    staleTime: Infinity, // This never changes during runtime
  })

  const config = configQuery.data || {}
  const currentProfile = currentProfileQuery.data
  const defaultSystemPrompt = defaultSystemPromptQuery.data || ""

  // Local state for additional guidelines to allow editing without auto-save
  const [additionalGuidelines, setAdditionalGuidelines] = useState("")
  const [hasUnsavedChanges, setHasUnsavedChanges] = useState(false)

  // Local state for base system prompt
  const [customSystemPrompt, setCustomSystemPrompt] = useState("")
  const [hasUnsavedSystemPromptChanges, setHasUnsavedSystemPromptChanges] = useState(false)
  const [isSystemPromptOpen, setIsSystemPromptOpen] = useState(false)

  // Initialize local state when config loads
  useEffect(() => {
    if (config.mcpToolsSystemPrompt !== undefined) {
      setAdditionalGuidelines(config.mcpToolsSystemPrompt)
      setHasUnsavedChanges(false)
    }
  }, [config.mcpToolsSystemPrompt])

  // Initialize system prompt state when config loads
  useEffect(() => {
    // Use custom system prompt from config, or show empty (which means "using default")
    const currentPrompt = config.mcpCustomSystemPrompt || ""
    setCustomSystemPrompt(currentPrompt)
    setHasUnsavedSystemPromptChanges(false)
  }, [config.mcpCustomSystemPrompt])

  // Fire-and-forget config update for toggles/switches (no await needed)
  const updateConfig = (updates: Partial<Config>) => {
    const newConfig = { ...config, ...updates }
    saveConfigMutation.mutate(newConfig)
  }

  // Combined saving state for the guidelines save operation
  // Also check if profile query is still loading to prevent saving before profile data is available
  const isSavingGuidelines = saveConfigMutation.isPending || updateProfileMutation.isPending
  const isProfileLoading = currentProfileQuery.isLoading

  // Combined saving state for the system prompt save operation
  const isSavingSystemPrompt = saveConfigMutation.isPending || updateProfileMutation.isPending

  // Check if currently using default system prompt
  const isUsingDefaultSystemPrompt = !customSystemPrompt.trim()

  const saveAdditionalGuidelines = async () => {
    try {
      // Save to config
      const newConfig = { ...config, mcpToolsSystemPrompt: additionalGuidelines }
      await saveConfigMutation.mutateAsync(newConfig)

      // Also update the current profile's guidelines if it's a non-default profile
      // This ensures the profile stays in sync with the saved guidelines
      if (currentProfile && !currentProfile.isDefault) {
        await updateProfileMutation.mutateAsync({
          id: currentProfile.id,
          guidelines: additionalGuidelines,
        })
      }

      // Only clear unsaved changes if both operations succeeded
      setHasUnsavedChanges(false)
    } catch (error) {
      // If either mutation fails, keep hasUnsavedChanges true so user can retry
      toast.error("Failed to save guidelines. Please try again.")
      console.error("Failed to save guidelines:", error)
    }
  }

  const revertChanges = () => {
    setAdditionalGuidelines(config.mcpToolsSystemPrompt || "")
    setHasUnsavedChanges(false)
  }

  const handleGuidelinesChange = (value: string) => {
    setAdditionalGuidelines(value)
    setHasUnsavedChanges(value !== (config.mcpToolsSystemPrompt || ""))
  }

  // System prompt handlers
  const handleSystemPromptChange = (value: string) => {
    setCustomSystemPrompt(value)
    setHasUnsavedSystemPromptChanges(value !== (config.mcpCustomSystemPrompt || ""))
  }

  const saveSystemPrompt = async () => {
    try {
      // Save to config
      const newConfig = { ...config, mcpCustomSystemPrompt: customSystemPrompt }
      await saveConfigMutation.mutateAsync(newConfig)

      // Also update the current profile's systemPrompt if it's a non-default profile
      if (currentProfile && !currentProfile.isDefault) {
        await updateProfileMutation.mutateAsync({
          id: currentProfile.id,
          systemPrompt: customSystemPrompt,
        })
      }

      setHasUnsavedSystemPromptChanges(false)
      toast.success("System prompt saved")
    } catch (error) {
      toast.error("Failed to save system prompt. Please try again.")
      console.error("Failed to save system prompt:", error)
    }
  }

  const restoreDefaultSystemPrompt = async () => {
    setCustomSystemPrompt("")
    setHasUnsavedSystemPromptChanges("" !== (config.mcpCustomSystemPrompt || ""))
  }

  const revertSystemPromptChanges = () => {
    setCustomSystemPrompt(config.mcpCustomSystemPrompt || "")
    setHasUnsavedSystemPromptChanges(false)
  }

  const defaultAdditionalGuidelines = `CUSTOM GUIDELINES:
- Prioritize user privacy and security
- Provide clear explanations of actions taken
- Ask for confirmation before destructive operations

DOMAIN-SPECIFIC RULES:
- For file operations: Always backup important files
- For system commands: Use safe, non-destructive commands when possible
- For API calls: Respect rate limits and handle errors gracefully`

  return (
    <div className="modern-panel h-full overflow-auto px-6 py-4">

      <div className="space-y-6">
        <div className="space-y-4">
          <div className="space-y-2">
            <h3 className="text-lg font-semibold">Agent Settings</h3>
          </div>

          <div className="space-y-4">
            <div className="space-y-4">
              <div className="flex items-center gap-2">
                <LabelWithTooltip htmlFor="mcp-additional-guidelines" tooltip="Optional additional rules and guidelines for the AI agent. The base system prompt with tool usage instructions is automatically included.">
                  Additional Guidelines
                </LabelWithTooltip>
                <ProfileBadge />
              </div>
              <Textarea
                id="mcp-additional-guidelines"
                value={additionalGuidelines}
                onChange={(e) => handleGuidelinesChange(e.target.value)}
                rows={8}
                className="font-mono text-sm"
                placeholder={defaultAdditionalGuidelines}
              />

              <div className="flex gap-2">
                <Button
                  variant="outline"
                  size="sm"
                  onClick={() => {
                    setAdditionalGuidelines(defaultAdditionalGuidelines)
                    setHasUnsavedChanges(
                      defaultAdditionalGuidelines !==
                        (config.mcpToolsSystemPrompt || ""),
                    )
                  }}
                >
                  Use Example Guidelines
                </Button>
                {hasUnsavedChanges && (
                  <Button
                    variant="outline"
                    size="sm"
                    onClick={revertChanges}
                    disabled={isSavingGuidelines}
                  >
                    Revert Changes
                  </Button>
                )}
                <Button
                  size="sm"
                  onClick={saveAdditionalGuidelines}
                  disabled={
                    !hasUnsavedChanges || isSavingGuidelines || isProfileLoading
                  }
                  className="gap-1"
                >
                  <Save className="h-3 w-3" />
                  {isSavingGuidelines
                    ? "Saving..."
                    : isProfileLoading
                      ? "Loading..."
                      : "Save Changes"}
                </Button>
              </div>
              {hasUnsavedChanges && (
                <p className="text-xs text-amber-600">
                  You have unsaved changes. Click "Save Changes" to apply
                  them.
                </p>
              )}
<<<<<<< HEAD
            </div>
=======

              {/* Base System Prompt Section */}
              <div className="rounded-lg border p-4 space-y-3 mt-6">
                <button
                  type="button"
                  onClick={() => setIsSystemPromptOpen(!isSystemPromptOpen)}
                  className="flex items-center gap-2 hover:opacity-80 w-full text-left"
                >
                  <ChevronDown className={`h-4 w-4 transition-transform ${isSystemPromptOpen ? '' : '-rotate-90'}`} />
                  <h3 className="text-sm font-semibold">Base System Prompt</h3>
                  {isUsingDefaultSystemPrompt ? (
                    <span className="text-xs text-muted-foreground">(using default)</span>
                  ) : (
                    <span className="text-xs text-blue-500">(customized)</span>
                  )}
                  <ProfileBadge />
                </button>
                {isSystemPromptOpen && (
                  <div className="space-y-3 pt-3">
                    <p className="text-xs text-muted-foreground">
                      The base system prompt defines the core behavior and instructions for the AI agent.
                      Leave empty to use the default prompt. Custom prompts are saved per-profile.
                    </p>
                    <Textarea
                      id="mcp-system-prompt"
                      value={customSystemPrompt}
                      onChange={(e) => handleSystemPromptChange(e.target.value)}
                      rows={12}
                      className="font-mono text-xs"
                      placeholder={defaultSystemPrompt || "Loading default system prompt..."}
                    />
                    <div className="flex gap-2 flex-wrap">
                      <Button
                        variant="outline"
                        size="sm"
                        onClick={restoreDefaultSystemPrompt}
                        className="gap-1"
                      >
                        <RotateCcw className="h-3 w-3" />
                        Use Default
                      </Button>
                      {hasUnsavedSystemPromptChanges && (
                        <Button
                          variant="outline"
                          size="sm"
                          onClick={revertSystemPromptChanges}
                          disabled={isSavingSystemPrompt}
                        >
                          Revert Changes
                        </Button>
                      )}
                      <Button
                        size="sm"
                        onClick={saveSystemPrompt}
                        disabled={!hasUnsavedSystemPromptChanges || isSavingSystemPrompt || isProfileLoading}
                        className="gap-1"
                      >
                        <Save className="h-3 w-3" />
                        {isSavingSystemPrompt ? "Saving..." : "Save System Prompt"}
                      </Button>
                    </div>
                    {hasUnsavedSystemPromptChanges && (
                      <p className="text-xs text-amber-600">
                        You have unsaved changes to the system prompt.
                      </p>
                    )}
                  </div>
                )}
              </div>
>>>>>>> ee498a09
          </div>
        </div>
      </div>
    </div>
  )
}<|MERGE_RESOLUTION|>--- conflicted
+++ resolved
@@ -298,9 +298,6 @@
                   them.
                 </p>
               )}
-<<<<<<< HEAD
-            </div>
-=======
 
               {/* Base System Prompt Section */}
               <div className="rounded-lg border p-4 space-y-3 mt-6">
@@ -370,7 +367,7 @@
                   </div>
                 )}
               </div>
->>>>>>> ee498a09
+            </div>
           </div>
         </div>
       </div>

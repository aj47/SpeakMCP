import { useConfigQuery } from "@renderer/lib/query-client"
import { tipcClient } from "@renderer/lib/tipc-client"
import { useMutation, useQuery, useQueryClient } from "@tanstack/react-query"
import { Button } from "@renderer/components/ui/button"
import { Input } from "@renderer/components/ui/input"
import { Label } from "@renderer/components/ui/label"
import { Textarea } from "@renderer/components/ui/textarea"
import {
  Tooltip,
  TooltipContent,
  TooltipProvider,
  TooltipTrigger,
} from "@renderer/components/ui/tooltip"
import { Save, Info } from "lucide-react"
import { toast } from "sonner"
import { useState, useEffect } from "react"
import { ProfileManager } from "@renderer/components/profile-manager"
import { ProfileBadge } from "@renderer/components/profile-badge"

import { Config, Profile } from "@shared/types"

// Helper component for labels with tooltips
const LabelWithTooltip = ({
  htmlFor,
  children,
  tooltip,
  className
}: {
  htmlFor?: string
  children: React.ReactNode
  tooltip?: string
  className?: string
}) => {
  if (!tooltip) {
    return <Label htmlFor={htmlFor} className={className}>{children}</Label>
  }

  return (
    <div className="flex items-center gap-2">
      <Label htmlFor={htmlFor} className={className}>{children}</Label>
      <TooltipProvider delayDuration={0} disableHoverableContent>
        <Tooltip>
          <TooltipTrigger asChild>
            <Info className="h-3.5 w-3.5 text-muted-foreground cursor-help hover:text-foreground transition-colors" />
          </TooltipTrigger>
          <TooltipContent
            side="right"
            align="start"
            collisionPadding={20}
            avoidCollisions={true}
            sideOffset={8}
            className="z-[99999] max-w-xs"
          >
            <p>{tooltip}</p>
          </TooltipContent>
        </Tooltip>
      </TooltipProvider>
    </div>
  )
}

export function Component() {
  const configQuery = useConfigQuery()
  const queryClient = useQueryClient()

  const saveConfigMutation = useMutation({
    mutationFn: async (config: Config) => {
      await tipcClient.saveConfig({ config })
    },
    onSuccess: () => {
      queryClient.invalidateQueries({ queryKey: ["config"] })
    },
  })

  // Fetch current profile to sync guidelines with profile
  const currentProfileQuery = useQuery({
    queryKey: ["current-profile"],
    queryFn: async () => {
      return await tipcClient.getCurrentProfile()
    },
  })

  // Mutation to update profile guidelines
  const updateProfileMutation = useMutation({
    mutationFn: async ({ id, guidelines }: { id: string; guidelines: string }) => {
      return await tipcClient.updateProfile({ id, guidelines })
    },
    onSuccess: () => {
      queryClient.invalidateQueries({ queryKey: ["profiles"] })
      queryClient.invalidateQueries({ queryKey: ["current-profile"] })
    },
  })

  const config = configQuery.data || {}
  const currentProfile = currentProfileQuery.data

  // Local state for additional guidelines to allow editing without auto-save
  const [additionalGuidelines, setAdditionalGuidelines] = useState("")
  const [hasUnsavedChanges, setHasUnsavedChanges] = useState(false)

  // Initialize local state when config loads
  useEffect(() => {
    if (config.mcpToolsSystemPrompt !== undefined) {
      setAdditionalGuidelines(config.mcpToolsSystemPrompt)
      setHasUnsavedChanges(false)
    }
  }, [config.mcpToolsSystemPrompt])

  // Fire-and-forget config update for toggles/switches (no await needed)
  const updateConfig = (updates: Partial<Config>) => {
    const newConfig = { ...config, ...updates }
    saveConfigMutation.mutate(newConfig)
  }

  // Combined saving state for the guidelines save operation
  // Also check if profile query is still loading to prevent saving before profile data is available
  const isSavingGuidelines = saveConfigMutation.isPending || updateProfileMutation.isPending
  const isProfileLoading = currentProfileQuery.isLoading

  const saveAdditionalGuidelines = async () => {
    try {
      // Save to config
      const newConfig = { ...config, mcpToolsSystemPrompt: additionalGuidelines }
      await saveConfigMutation.mutateAsync(newConfig)

      // Also update the current profile's guidelines if it's a non-default profile
      // This ensures the profile stays in sync with the saved guidelines
      if (currentProfile && !currentProfile.isDefault) {
        await updateProfileMutation.mutateAsync({
          id: currentProfile.id,
          guidelines: additionalGuidelines,
        })
      }

      // Only clear unsaved changes if both operations succeeded
      setHasUnsavedChanges(false)
    } catch (error) {
      // If either mutation fails, keep hasUnsavedChanges true so user can retry
      toast.error("Failed to save guidelines. Please try again.")
      console.error("Failed to save guidelines:", error)
    }
  }

  const revertChanges = () => {
    setAdditionalGuidelines(config.mcpToolsSystemPrompt || "")
    setHasUnsavedChanges(false)
  }

  const handleGuidelinesChange = (value: string) => {
    setAdditionalGuidelines(value)
    setHasUnsavedChanges(value !== (config.mcpToolsSystemPrompt || ""))
  }

  const defaultAdditionalGuidelines = `CUSTOM GUIDELINES:
- Prioritize user privacy and security
- Provide clear explanations of actions taken
- Ask for confirmation before destructive operations

DOMAIN-SPECIFIC RULES:
- For file operations: Always backup important files
- For system commands: Use safe, non-destructive commands when possible
- For API calls: Respect rate limits and handle errors gracefully`

  return (
    <div className="modern-panel h-full overflow-auto px-6 py-4">

      <div className="space-y-6">
        <div className="space-y-4">
          <div className="space-y-2">
            <h3 className="text-lg font-semibold">Profile</h3>
          </div>

          <div className="space-y-4">
            <div className="space-y-2">
              <LabelWithTooltip htmlFor="mcp-max-iterations" tooltip="Maximum number of iterations the agent can perform before stopping. Higher values allow more complex tasks but may take longer.">Max Iterations</LabelWithTooltip>
              <Input
                id="mcp-max-iterations"
                type="number"
                min="1"
                max="50"
                step="1"
                value={config.mcpMaxIterations ?? 10}
                onChange={(e) =>
                  updateConfig({
                    mcpMaxIterations: parseInt(e.target.value) || 1,
                  })
                }
                className="w-32"
              />
            </div>

            <div className="space-y-4">
              <div className="rounded-lg border p-4 space-y-4">
                <div>
                  <h3 className="text-sm font-semibold mb-1">Profile Management</h3>
                  <p className="text-xs text-muted-foreground mb-3">
                    Profiles store your guidelines, MCP server/tool settings, and model preferences.
                    Switching profiles will load all these settings.
                  </p>
                </div>
                <ProfileManager
                  currentGuidelines={additionalGuidelines}
                  onGuidelinesChange={(guidelines) => {
                    setAdditionalGuidelines(guidelines)
                    setHasUnsavedChanges(guidelines !== (config.mcpToolsSystemPrompt || ""))
                  }}
                />
              </div>

<<<<<<< HEAD
              <div className="flex items-center gap-2">
                <LabelWithTooltip htmlFor="mcp-additional-guidelines" tooltip="Optional additional rules and guidelines for the AI agent. The base system prompt with tool usage instructions is automatically included.">
                  Additional Guidelines
                </LabelWithTooltip>
                <ProfileBadge />
              </div>
              <Textarea
                id="mcp-additional-guidelines"
                value={additionalGuidelines}
                onChange={(e) => handleGuidelinesChange(e.target.value)}
                rows={8}
                className="font-mono text-sm"
                placeholder={defaultAdditionalGuidelines}
=======
                <div className="flex items-center space-x-2">
                  <Switch
                    id="mcp-agent-mode"
                    checked={config.mcpAgentModeEnabled || false}
                    onCheckedChange={(checked) =>
                      updateConfig({ mcpAgentModeEnabled: checked })
                    }
                  />
                  <LabelWithTooltip htmlFor="mcp-agent-mode" tooltip="When enabled, the agent can see tool results and make follow-up tool calls until the task is complete">Enable Agent Mode</LabelWithTooltip>
                </div>


                <div className="flex items-center space-x-2">
                  <Switch
                    id="mcp-require-approval"
                    checked={!!config.mcpRequireApprovalBeforeToolCall}
                    onCheckedChange={(checked) =>
                      updateConfig({
                        mcpRequireApprovalBeforeToolCall: checked,
                      })
                    }
                  />
                  <LabelWithTooltip htmlFor="mcp-require-approval" tooltip="Adds a confirmation dialog before any tool executes. Recommended for safety, especially in production environments.">
                    Require approval before each tool call
                  </LabelWithTooltip>
                </div>


                {config.mcpAgentModeEnabled && (
                  <>
                    <div className="space-y-2">
                      <LabelWithTooltip htmlFor="mcp-max-iterations" tooltip="Maximum number of iterations the agent can perform before stopping. Higher values allow more complex tasks but may take longer.">Max Iterations</LabelWithTooltip>
                      <Input
                        id="mcp-max-iterations"
                        type="number"
                        min="1"
                        max="50"
                        step="1"
                        value={config.mcpMaxIterations ?? 10}
                        onChange={(e) =>
                          updateConfig({
                            mcpMaxIterations: parseInt(e.target.value) || 1,
                          })
                        }
                        className="w-32"
                      />

                    </div>
                  </>
                )}

                {!config.mcpAgentModeEnabled && (
                  <>
                    <div className="flex items-center space-x-2">
                      <Switch
                        id="mcp-auto-paste"
                        checked={config.mcpAutoPasteEnabled !== false}
                        onCheckedChange={(checked) =>
                          updateConfig({ mcpAutoPasteEnabled: checked })
                        }
                      />
                      <Label htmlFor="mcp-auto-paste">Auto-paste Results</Label>
                    </div>


                    {config.mcpAutoPasteEnabled !== false && (
                      <div className="space-y-2">
                        <LabelWithTooltip htmlFor="mcp-paste-delay" tooltip="Delay before pasting to allow you to return focus to the desired input field. Recommended: 1000ms (1 second).">
                          Auto-paste Delay (ms)
                        </LabelWithTooltip>
                        <Input
                          id="mcp-paste-delay"
                          type="number"
                          min="0"
                          max="10000"
                          step="100"
                          value={config.mcpAutoPasteDelay || 1000}
                          onChange={(e) =>
                            updateConfig({
                              mcpAutoPasteDelay:
                                parseInt(e.target.value) || 1000,
                            })
                          }
                          className="w-32"
                        />

                      </div>
                    )}
                  </>
                )}





                <div className="space-y-4">
                  <div className="rounded-lg border p-4 space-y-4">
                    <div>
                      <h3 className="text-sm font-semibold mb-1">Profile Management</h3>
                      <p className="text-xs text-muted-foreground mb-3">
                        Profiles store your guidelines, MCP server/tool settings, and model preferences.
                        Switching profiles will load all these settings.
                      </p>
                    </div>
                    <ProfileManager
                      currentGuidelines={additionalGuidelines}
                      onGuidelinesChange={(guidelines) => {
                        setAdditionalGuidelines(guidelines)
                        setHasUnsavedChanges(guidelines !== (config.mcpToolsSystemPrompt || ""))
                      }}
                    />
                  </div>

                  <div className="flex items-center gap-2">
                    <LabelWithTooltip htmlFor="mcp-additional-guidelines" tooltip="Optional additional rules and guidelines for the AI agent. The base system prompt with tool usage instructions is automatically included.">
                      Additional Guidelines
                    </LabelWithTooltip>
                    <ProfileBadge />
                  </div>
                  <Textarea
                    id="mcp-additional-guidelines"
                    value={additionalGuidelines}
                    onChange={(e) => handleGuidelinesChange(e.target.value)}
                    rows={8}
                    className="font-mono text-sm"
                    placeholder={defaultAdditionalGuidelines}
                  />

                  <div className="flex gap-2">
                    <Button
                      variant="outline"
                      size="sm"
                      onClick={() => {
                        setAdditionalGuidelines(defaultAdditionalGuidelines)
                        setHasUnsavedChanges(
                          defaultAdditionalGuidelines !==
                            (config.mcpToolsSystemPrompt || ""),
                        )
                      }}
                    >
                      Use Example Guidelines
                    </Button>
                    {hasUnsavedChanges && (
                      <Button
                        variant="outline"
                        size="sm"
                        onClick={revertChanges}
                        disabled={isSavingGuidelines}
                      >
                        Revert Changes
                      </Button>
                    )}
                    <Button
                      size="sm"
                      onClick={saveAdditionalGuidelines}
                      disabled={
                        !hasUnsavedChanges || isSavingGuidelines || isProfileLoading
                      }
                      className="gap-1"
                    >
                      <Save className="h-3 w-3" />
                      {isSavingGuidelines
                        ? "Saving..."
                        : isProfileLoading
                          ? "Loading..."
                          : "Save Changes"}
                    </Button>
                  </div>
                  {hasUnsavedChanges && (
                    <p className="text-xs text-amber-600">
                      You have unsaved changes. Click "Save Changes" to apply
                      them.
                    </p>
                  )}
                </div>


              </>
            )}
          </div>
        </div>

        {config.mcpAgentModeEnabled && (
          <div className="space-y-4 rounded-lg border border-red-200 bg-red-50 p-4 dark:border-red-800 dark:bg-red-950/20">
            <div className="flex items-center space-x-2">
              <Switch
                id="agent-kill-switch"
                checked={config.agentKillSwitchEnabled !== false}
                onCheckedChange={(checked) =>
                  updateConfig({ agentKillSwitchEnabled: checked })
                }
>>>>>>> 2ee70cba
              />

              <div className="flex gap-2">
                <Button
                  variant="outline"
                  size="sm"
                  onClick={() => {
                    setAdditionalGuidelines(defaultAdditionalGuidelines)
                    setHasUnsavedChanges(
                      defaultAdditionalGuidelines !==
                        (config.mcpToolsSystemPrompt || ""),
                    )
                  }}
                >
                  Use Example Guidelines
                </Button>
                {hasUnsavedChanges && (
                  <Button
                    variant="outline"
                    size="sm"
                    onClick={revertChanges}
                    disabled={saveConfigMutation.isPending}
                  >
                    Revert Changes
                  </Button>
                )}
                <Button
                  size="sm"
                  onClick={saveAdditionalGuidelines}
                  disabled={
                    !hasUnsavedChanges || saveConfigMutation.isPending
                  }
                  className="gap-1"
                >
                  <Save className="h-3 w-3" />
                  {saveConfigMutation.isPending
                    ? "Saving..."
                    : "Save Changes"}
                </Button>
              </div>
              {hasUnsavedChanges && (
                <p className="text-xs text-amber-600">
                  You have unsaved changes. Click "Save Changes" to apply
                  them.
                </p>
              )}
            </div>
          </div>
        </div>
      </div>
    </div>
  )
}<|MERGE_RESOLUTION|>--- conflicted
+++ resolved
@@ -17,7 +17,7 @@
 import { ProfileManager } from "@renderer/components/profile-manager"
 import { ProfileBadge } from "@renderer/components/profile-badge"
 
-import { Config, Profile } from "@shared/types"
+import { Config } from "@shared/types"
 
 // Helper component for labels with tooltips
 const LabelWithTooltip = ({
@@ -207,7 +207,6 @@
                 />
               </div>
 
-<<<<<<< HEAD
               <div className="flex items-center gap-2">
                 <LabelWithTooltip htmlFor="mcp-additional-guidelines" tooltip="Optional additional rules and guidelines for the AI agent. The base system prompt with tool usage instructions is automatically included.">
                   Additional Guidelines
@@ -221,199 +220,6 @@
                 rows={8}
                 className="font-mono text-sm"
                 placeholder={defaultAdditionalGuidelines}
-=======
-                <div className="flex items-center space-x-2">
-                  <Switch
-                    id="mcp-agent-mode"
-                    checked={config.mcpAgentModeEnabled || false}
-                    onCheckedChange={(checked) =>
-                      updateConfig({ mcpAgentModeEnabled: checked })
-                    }
-                  />
-                  <LabelWithTooltip htmlFor="mcp-agent-mode" tooltip="When enabled, the agent can see tool results and make follow-up tool calls until the task is complete">Enable Agent Mode</LabelWithTooltip>
-                </div>
-
-
-                <div className="flex items-center space-x-2">
-                  <Switch
-                    id="mcp-require-approval"
-                    checked={!!config.mcpRequireApprovalBeforeToolCall}
-                    onCheckedChange={(checked) =>
-                      updateConfig({
-                        mcpRequireApprovalBeforeToolCall: checked,
-                      })
-                    }
-                  />
-                  <LabelWithTooltip htmlFor="mcp-require-approval" tooltip="Adds a confirmation dialog before any tool executes. Recommended for safety, especially in production environments.">
-                    Require approval before each tool call
-                  </LabelWithTooltip>
-                </div>
-
-
-                {config.mcpAgentModeEnabled && (
-                  <>
-                    <div className="space-y-2">
-                      <LabelWithTooltip htmlFor="mcp-max-iterations" tooltip="Maximum number of iterations the agent can perform before stopping. Higher values allow more complex tasks but may take longer.">Max Iterations</LabelWithTooltip>
-                      <Input
-                        id="mcp-max-iterations"
-                        type="number"
-                        min="1"
-                        max="50"
-                        step="1"
-                        value={config.mcpMaxIterations ?? 10}
-                        onChange={(e) =>
-                          updateConfig({
-                            mcpMaxIterations: parseInt(e.target.value) || 1,
-                          })
-                        }
-                        className="w-32"
-                      />
-
-                    </div>
-                  </>
-                )}
-
-                {!config.mcpAgentModeEnabled && (
-                  <>
-                    <div className="flex items-center space-x-2">
-                      <Switch
-                        id="mcp-auto-paste"
-                        checked={config.mcpAutoPasteEnabled !== false}
-                        onCheckedChange={(checked) =>
-                          updateConfig({ mcpAutoPasteEnabled: checked })
-                        }
-                      />
-                      <Label htmlFor="mcp-auto-paste">Auto-paste Results</Label>
-                    </div>
-
-
-                    {config.mcpAutoPasteEnabled !== false && (
-                      <div className="space-y-2">
-                        <LabelWithTooltip htmlFor="mcp-paste-delay" tooltip="Delay before pasting to allow you to return focus to the desired input field. Recommended: 1000ms (1 second).">
-                          Auto-paste Delay (ms)
-                        </LabelWithTooltip>
-                        <Input
-                          id="mcp-paste-delay"
-                          type="number"
-                          min="0"
-                          max="10000"
-                          step="100"
-                          value={config.mcpAutoPasteDelay || 1000}
-                          onChange={(e) =>
-                            updateConfig({
-                              mcpAutoPasteDelay:
-                                parseInt(e.target.value) || 1000,
-                            })
-                          }
-                          className="w-32"
-                        />
-
-                      </div>
-                    )}
-                  </>
-                )}
-
-
-
-
-
-                <div className="space-y-4">
-                  <div className="rounded-lg border p-4 space-y-4">
-                    <div>
-                      <h3 className="text-sm font-semibold mb-1">Profile Management</h3>
-                      <p className="text-xs text-muted-foreground mb-3">
-                        Profiles store your guidelines, MCP server/tool settings, and model preferences.
-                        Switching profiles will load all these settings.
-                      </p>
-                    </div>
-                    <ProfileManager
-                      currentGuidelines={additionalGuidelines}
-                      onGuidelinesChange={(guidelines) => {
-                        setAdditionalGuidelines(guidelines)
-                        setHasUnsavedChanges(guidelines !== (config.mcpToolsSystemPrompt || ""))
-                      }}
-                    />
-                  </div>
-
-                  <div className="flex items-center gap-2">
-                    <LabelWithTooltip htmlFor="mcp-additional-guidelines" tooltip="Optional additional rules and guidelines for the AI agent. The base system prompt with tool usage instructions is automatically included.">
-                      Additional Guidelines
-                    </LabelWithTooltip>
-                    <ProfileBadge />
-                  </div>
-                  <Textarea
-                    id="mcp-additional-guidelines"
-                    value={additionalGuidelines}
-                    onChange={(e) => handleGuidelinesChange(e.target.value)}
-                    rows={8}
-                    className="font-mono text-sm"
-                    placeholder={defaultAdditionalGuidelines}
-                  />
-
-                  <div className="flex gap-2">
-                    <Button
-                      variant="outline"
-                      size="sm"
-                      onClick={() => {
-                        setAdditionalGuidelines(defaultAdditionalGuidelines)
-                        setHasUnsavedChanges(
-                          defaultAdditionalGuidelines !==
-                            (config.mcpToolsSystemPrompt || ""),
-                        )
-                      }}
-                    >
-                      Use Example Guidelines
-                    </Button>
-                    {hasUnsavedChanges && (
-                      <Button
-                        variant="outline"
-                        size="sm"
-                        onClick={revertChanges}
-                        disabled={isSavingGuidelines}
-                      >
-                        Revert Changes
-                      </Button>
-                    )}
-                    <Button
-                      size="sm"
-                      onClick={saveAdditionalGuidelines}
-                      disabled={
-                        !hasUnsavedChanges || isSavingGuidelines || isProfileLoading
-                      }
-                      className="gap-1"
-                    >
-                      <Save className="h-3 w-3" />
-                      {isSavingGuidelines
-                        ? "Saving..."
-                        : isProfileLoading
-                          ? "Loading..."
-                          : "Save Changes"}
-                    </Button>
-                  </div>
-                  {hasUnsavedChanges && (
-                    <p className="text-xs text-amber-600">
-                      You have unsaved changes. Click "Save Changes" to apply
-                      them.
-                    </p>
-                  )}
-                </div>
-
-
-              </>
-            )}
-          </div>
-        </div>
-
-        {config.mcpAgentModeEnabled && (
-          <div className="space-y-4 rounded-lg border border-red-200 bg-red-50 p-4 dark:border-red-800 dark:bg-red-950/20">
-            <div className="flex items-center space-x-2">
-              <Switch
-                id="agent-kill-switch"
-                checked={config.agentKillSwitchEnabled !== false}
-                onCheckedChange={(checked) =>
-                  updateConfig({ agentKillSwitchEnabled: checked })
-                }
->>>>>>> 2ee70cba
               />
 
               <div className="flex gap-2">
@@ -435,7 +241,7 @@
                     variant="outline"
                     size="sm"
                     onClick={revertChanges}
-                    disabled={saveConfigMutation.isPending}
+                    disabled={isSavingGuidelines}
                   >
                     Revert Changes
                   </Button>
@@ -444,14 +250,16 @@
                   size="sm"
                   onClick={saveAdditionalGuidelines}
                   disabled={
-                    !hasUnsavedChanges || saveConfigMutation.isPending
+                    !hasUnsavedChanges || isSavingGuidelines || isProfileLoading
                   }
                   className="gap-1"
                 >
                   <Save className="h-3 w-3" />
-                  {saveConfigMutation.isPending
+                  {isSavingGuidelines
                     ? "Saving..."
-                    : "Save Changes"}
+                    : isProfileLoading
+                      ? "Loading..."
+                      : "Save Changes"}
                 </Button>
               </div>
               {hasUnsavedChanges && (

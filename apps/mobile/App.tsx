import { StatusBar } from 'expo-status-bar';
import { NavigationContainer, DefaultTheme, DarkTheme } from '@react-navigation/native';
import { createNativeStackNavigator } from '@react-navigation/native-stack';
import SettingsScreen from './src/screens/SettingsScreen';
import ChatScreen from './src/screens/ChatScreen';
import SessionListScreen from './src/screens/SessionListScreen';
import { ConfigContext, useConfig, saveConfig } from './src/store/config';
import { SessionContext, useSessions } from './src/store/sessions';
<<<<<<< HEAD
import { MessageQueueContext, useMessageQueue } from './src/store/message-queue';
=======
import { ConnectionManagerContext, useConnectionManagerProvider } from './src/store/connectionManager';
>>>>>>> 27ebdb84
import { View, Image, Text, StyleSheet } from 'react-native';
import { SafeAreaProvider } from 'react-native-safe-area-context';
import { ThemeProvider, useTheme } from './src/ui/ThemeProvider';
import * as Linking from 'expo-linking';
import { useEffect, useMemo } from 'react';

const speakMCPIcon = require('./assets/speakmcp-icon.png');
const darkSpinner = require('./assets/loading-spinner.gif');
const lightSpinner = require('./assets/light-spinner.gif');

const Stack = createNativeStackNavigator();

function parseDeepLink(url: string | null) {
  if (!url) return null;
  try {
    const parsed = Linking.parse(url);
    // Handle speakmcp://config?baseUrl=...&apiKey=...&model=...
    if (parsed.path === 'config' || parsed.hostname === 'config') {
      const { baseUrl, apiKey, model } = parsed.queryParams || {};
      if (baseUrl || apiKey || model) {
        return {
          baseUrl: typeof baseUrl === 'string' ? baseUrl : undefined,
          apiKey: typeof apiKey === 'string' ? apiKey : undefined,
          model: typeof model === 'string' ? model : undefined,
        };
      }
    }
  } catch (e) {
    console.warn('Failed to parse deep link:', e);
  }
  return null;
}

function Navigation() {
  const { theme, isDark } = useTheme();
  const cfg = useConfig();
  const sessionStore = useSessions();
  const messageQueueStore = useMessageQueue();

  // Create connection manager config from app config
  const clientConfig = useMemo(() => ({
    baseUrl: cfg.config.baseUrl,
    apiKey: cfg.config.apiKey,
    model: cfg.config.model,
    recoveryConfig: {
      maxRetries: 3,
      initialDelayMs: 1000,
      maxDelayMs: 10000,
      heartbeatIntervalMs: 30000,
    },
  }), [cfg.config.baseUrl, cfg.config.apiKey, cfg.config.model]);

  // Initialize connection manager with client config
  const connectionManager = useConnectionManagerProvider(clientConfig);

  // Create navigation theme that matches our theme
  const navTheme = {
    ...(isDark ? DarkTheme : DefaultTheme),
    colors: {
      ...(isDark ? DarkTheme.colors : DefaultTheme.colors),
      background: theme.colors.background,
      card: theme.colors.card,
      text: theme.colors.foreground,
      border: theme.colors.border,
      primary: theme.colors.primary,
    },
  };

  // Handle deep links
  useEffect(() => {
    if (!cfg.ready) return;

    const handleUrl = async (url: string | null) => {
      const params = parseDeepLink(url);
      if (params) {
        const newConfig = {
          ...cfg.config,
          ...(params.baseUrl && { baseUrl: params.baseUrl }),
          ...(params.apiKey && { apiKey: params.apiKey }),
          ...(params.model && { model: params.model }),
        };
        cfg.setConfig(newConfig);
        await saveConfig(newConfig);
      }
    };

    // Handle initial URL (app opened via deep link)
    Linking.getInitialURL().then(handleUrl);

    // Handle URL when app is already open
    const subscription = Linking.addEventListener('url', (event) => {
      handleUrl(event.url);
    });

    return () => subscription.remove();
  }, [cfg.ready]);

  if (!cfg.ready || !sessionStore.ready) {
    return (
      <View style={[styles.loadingContainer, { backgroundColor: theme.colors.background }]}>
        <Image
          source={isDark ? darkSpinner : lightSpinner}
          style={styles.spinner}
          resizeMode="contain"
        />
        <Text style={[styles.loadingText, { color: theme.colors.mutedForeground }]}>
          Loading...
        </Text>
      </View>
    );
  }

  return (
    <ConfigContext.Provider value={cfg}>
      <SessionContext.Provider value={sessionStore}>
<<<<<<< HEAD
        <MessageQueueContext.Provider value={messageQueueStore}>
=======
        <ConnectionManagerContext.Provider value={connectionManager}>
>>>>>>> 27ebdb84
          <NavigationContainer theme={navTheme}>
            <Stack.Navigator
              initialRouteName="Settings"
              screenOptions={{
                headerTitleStyle: { ...theme.typography.h2 },
                headerStyle: { backgroundColor: theme.colors.card },
                headerTintColor: theme.colors.foreground,
                contentStyle: { backgroundColor: theme.colors.background },
                headerLeft: () => (
                  <Image
                    source={speakMCPIcon}
                    style={{ width: 28, height: 28, marginLeft: 12, marginRight: 8 }}
                    resizeMode="contain"
                  />
                ),
              }}
            >
              <Stack.Screen
                name="Settings"
                component={SettingsScreen}
                options={{ title: 'SpeakMCP' }}
              />
              <Stack.Screen
                name="Sessions"
                component={SessionListScreen}
                options={{ title: 'Chats' }}
              />
              <Stack.Screen name="Chat" component={ChatScreen} />
            </Stack.Navigator>
          </NavigationContainer>
<<<<<<< HEAD
        </MessageQueueContext.Provider>
=======
        </ConnectionManagerContext.Provider>
>>>>>>> 27ebdb84
      </SessionContext.Provider>
    </ConfigContext.Provider>
  );
}

function Root() {
  return <Navigation />;
}

function StatusBarWrapper() {
  const { isDark } = useTheme();
  return <StatusBar style={isDark ? 'light' : 'dark'} />;
}

const styles = StyleSheet.create({
  loadingContainer: {
    flex: 1,
    alignItems: 'center',
    justifyContent: 'center',
  },
  spinner: {
    width: 48,
    height: 48,
  },
  loadingText: {
    marginTop: 12,
    fontSize: 16,
  },
});

export default function App() {
  return (
    <SafeAreaProvider>
      <ThemeProvider>
        <StatusBarWrapper />
        <Root />
      </ThemeProvider>
    </SafeAreaProvider>
  );
}<|MERGE_RESOLUTION|>--- conflicted
+++ resolved
@@ -6,11 +6,8 @@
 import SessionListScreen from './src/screens/SessionListScreen';
 import { ConfigContext, useConfig, saveConfig } from './src/store/config';
 import { SessionContext, useSessions } from './src/store/sessions';
-<<<<<<< HEAD
 import { MessageQueueContext, useMessageQueue } from './src/store/message-queue';
-=======
 import { ConnectionManagerContext, useConnectionManagerProvider } from './src/store/connectionManager';
->>>>>>> 27ebdb84
 import { View, Image, Text, StyleSheet } from 'react-native';
 import { SafeAreaProvider } from 'react-native-safe-area-context';
 import { ThemeProvider, useTheme } from './src/ui/ThemeProvider';
@@ -126,46 +123,40 @@
   return (
     <ConfigContext.Provider value={cfg}>
       <SessionContext.Provider value={sessionStore}>
-<<<<<<< HEAD
         <MessageQueueContext.Provider value={messageQueueStore}>
-=======
-        <ConnectionManagerContext.Provider value={connectionManager}>
->>>>>>> 27ebdb84
-          <NavigationContainer theme={navTheme}>
-            <Stack.Navigator
-              initialRouteName="Settings"
-              screenOptions={{
-                headerTitleStyle: { ...theme.typography.h2 },
-                headerStyle: { backgroundColor: theme.colors.card },
-                headerTintColor: theme.colors.foreground,
-                contentStyle: { backgroundColor: theme.colors.background },
-                headerLeft: () => (
-                  <Image
-                    source={speakMCPIcon}
-                    style={{ width: 28, height: 28, marginLeft: 12, marginRight: 8 }}
-                    resizeMode="contain"
-                  />
-                ),
-              }}
-            >
-              <Stack.Screen
-                name="Settings"
-                component={SettingsScreen}
-                options={{ title: 'SpeakMCP' }}
-              />
-              <Stack.Screen
-                name="Sessions"
-                component={SessionListScreen}
-                options={{ title: 'Chats' }}
-              />
-              <Stack.Screen name="Chat" component={ChatScreen} />
-            </Stack.Navigator>
-          </NavigationContainer>
-<<<<<<< HEAD
+          <ConnectionManagerContext.Provider value={connectionManager}>
+            <NavigationContainer theme={navTheme}>
+              <Stack.Navigator
+                initialRouteName="Settings"
+                screenOptions={{
+                  headerTitleStyle: { ...theme.typography.h2 },
+                  headerStyle: { backgroundColor: theme.colors.card },
+                  headerTintColor: theme.colors.foreground,
+                  contentStyle: { backgroundColor: theme.colors.background },
+                  headerLeft: () => (
+                    <Image
+                      source={speakMCPIcon}
+                      style={{ width: 28, height: 28, marginLeft: 12, marginRight: 8 }}
+                      resizeMode="contain"
+                    />
+                  ),
+                }}
+              >
+                <Stack.Screen
+                  name="Settings"
+                  component={SettingsScreen}
+                  options={{ title: 'SpeakMCP' }}
+                />
+                <Stack.Screen
+                  name="Sessions"
+                  component={SessionListScreen}
+                  options={{ title: 'Chats' }}
+                />
+                <Stack.Screen name="Chat" component={ChatScreen} />
+              </Stack.Navigator>
+            </NavigationContainer>
+          </ConnectionManagerContext.Provider>
         </MessageQueueContext.Provider>
-=======
-        </ConnectionManagerContext.Provider>
->>>>>>> 27ebdb84
       </SessionContext.Provider>
     </ConfigContext.Provider>
   );

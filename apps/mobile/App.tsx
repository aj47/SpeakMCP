--- conflicted
+++ resolved
@@ -93,33 +93,6 @@
 
   return (
     <ConfigContext.Provider value={cfg}>
-<<<<<<< HEAD
-      <NavigationContainer theme={navTheme}>
-        <Stack.Navigator
-          initialRouteName="Settings"
-          screenOptions={{
-            headerTitleStyle: { ...theme.typography.h2 },
-            headerStyle: { backgroundColor: theme.colors.card },
-            headerTintColor: theme.colors.foreground,
-            contentStyle: { backgroundColor: theme.colors.background },
-            headerLeft: () => (
-              <Image
-                source={speakMCPIcon}
-                style={{ width: 28, height: 28, marginLeft: 12, marginRight: 8 }}
-                resizeMode="contain"
-              />
-            ),
-          }}
-        >
-          <Stack.Screen
-            name="Settings"
-            component={SettingsScreen}
-            options={{ title: 'SpeakMCP' }}
-          />
-          <Stack.Screen name="Chat" component={ChatScreen} />
-        </Stack.Navigator>
-      </NavigationContainer>
-=======
       <SessionContext.Provider value={sessionStore}>
         <NavigationContainer theme={navTheme}>
           <Stack.Navigator
@@ -131,7 +104,7 @@
               contentStyle: { backgroundColor: theme.colors.background },
               headerLeft: () => (
                 <Image
-                  source={require('./assets/favicon.png')}
+                  source={speakMCPIcon}
                   style={{ width: 28, height: 28, marginLeft: 12, marginRight: 8 }}
                   resizeMode="contain"
                 />
@@ -152,7 +125,6 @@
           </Stack.Navigator>
         </NavigationContainer>
       </SessionContext.Provider>
->>>>>>> 877bb36e
     </ConfigContext.Provider>
   );
 }

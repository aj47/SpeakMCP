--- conflicted
+++ resolved
@@ -117,11 +117,7 @@
    * @param messages - Chat messages to send
    * @param onToken - Optional callback for streaming text tokens (legacy, for text-only streaming)
    * @param onProgress - Optional callback for agent progress updates (tool calls, results, etc.)
-<<<<<<< HEAD
-   * @param conversationId - Optional conversation ID to continue an existing conversation on the server
-=======
    * @param conversationId - Optional server-side conversation ID for continuing existing conversations
->>>>>>> 55cafa5b
    * @returns ChatResponse with content and conversation history
    */
   async chat(
@@ -132,12 +128,8 @@
   ): Promise<ChatResponse> {
     const url = this.getUrl('/chat/completions');
     const body: Record<string, any> = { model: this.cfg.model, messages, stream: true };
-<<<<<<< HEAD
-    // Include conversation_id if provided to continue an existing server-side conversation
-=======
 
     // Include conversation_id to continue existing server-side conversation (fixes #501)
->>>>>>> 55cafa5b
     if (conversationId) {
       body.conversation_id = conversationId;
     }

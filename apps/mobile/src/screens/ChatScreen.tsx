import { useEffect, useLayoutEffect, useRef, useState, useMemo, useCallback } from 'react';
import {
  View,
  Text,
  TextInput,
  Button,
  StyleSheet,
  ScrollView,
  TouchableOpacity,
  GestureResponderEvent,
  Platform,
  KeyboardAvoidingView,
  ActivityIndicator,
  Alert,
  Pressable,
  Image,
} from 'react-native';

// Animated spinner GIFs for processing state
const darkSpinner = require('../../assets/loading-spinner.gif');
const lightSpinner = require('../../assets/light-spinner.gif');
import { useSafeAreaInsets } from 'react-native-safe-area-context';
import { EventEmitter } from 'expo-modules-core';
import { useConfigContext, saveConfig } from '../store/config';
import { useSessionContext } from '../store/sessions';
import { OpenAIClient, ChatMessage, AgentProgressUpdate, AgentProgressStep } from '../lib/openaiClient';
import * as Speech from 'expo-speech';
import { useHeaderHeight } from '@react-navigation/elements';
import { useTheme } from '../ui/ThemeProvider';
import { spacing, radius, Theme } from '../ui/theme';

// Threshold for collapsing long content
const COLLAPSE_THRESHOLD = 200;

export default function ChatScreen({ route, navigation }: any) {
  const insets = useSafeAreaInsets();
  const headerHeight = useHeaderHeight();
  const { theme, isDark } = useTheme();
  const styles = useMemo(() => createStyles(theme), [theme]);
  const { config, setConfig } = useConfigContext();
  const sessionStore = useSessionContext();
  const handsFree = !!config.handsFree;
  const handsFreeRef = useRef<boolean>(handsFree);
  useEffect(() => { handsFreeRef.current = !!config.handsFree; }, [config.handsFree]);

  const toggleHandsFree = async () => {
    const next = !handsFreeRef.current;
    const nextCfg = { ...config, handsFree: next } as any;
    setConfig(nextCfg);
    try { await saveConfig(nextCfg); } catch {}
  };

  // TTS toggle
  const ttsEnabled = config.ttsEnabled !== false; // default true
  const toggleTts = async () => {
    const next = !ttsEnabled;
    // Stop any currently playing TTS when disabling
    if (!next) {
      Speech.stop();
    }
    const nextCfg = { ...config, ttsEnabled: next } as any;
    setConfig(nextCfg);
    try { await saveConfig(nextCfg); } catch {}
  };

  // Responding state - track if agent is processing (declared early for header use)
  const [responding, setResponding] = useState(false);

  // Create client early so it's available for handleKillSwitch
  const client = new OpenAIClient({
    baseUrl: config.baseUrl,
    apiKey: config.apiKey,
    model: config.model,
  });

  const handleKillSwitch = async () => {
    console.log('[ChatScreen] Kill switch button pressed');

    // Alert.alert doesn't work on web, use window.confirm for web platform
    if (Platform.OS === 'web') {
      const confirmed = window.confirm(
        '⚠️ Emergency Stop\n\nAre you sure you want to stop all agent sessions on the remote server? This will immediately terminate any running tasks.'
      );
      if (confirmed) {
        try {
          const result = await client.killSwitch();
          if (result.success) {
            window.alert(result.message || 'All sessions stopped');
          } else {
            window.alert('Error: ' + (result.error || 'Failed to stop sessions'));
          }
        } catch (e: any) {
          console.error('[ChatScreen] Kill switch error:', e);
          window.alert('Error: ' + (e.message || 'Failed to connect to server'));
        }
      }
      return;
    }

    // Native platforms use Alert.alert
    Alert.alert(
      '⚠️ Emergency Stop',
      'Are you sure you want to stop all agent sessions on the remote server? This will immediately terminate any running tasks.',
      [
        { text: 'Cancel', style: 'cancel' },
        {
          text: 'Stop All',
          style: 'destructive',
          onPress: async () => {
            try {
              const result = await client.killSwitch();
              if (result.success) {
                Alert.alert('Success', result.message || 'All sessions stopped');
              } else {
                Alert.alert('Error', result.error || 'Failed to stop sessions');
              }
            } catch (e: any) {
              console.error('[ChatScreen] Kill switch error:', e);
              Alert.alert('Error', e.message || 'Failed to connect to server');
            }
          },
        },
      ],
    );
  };

  useLayoutEffect(() => {
    navigation?.setOptions?.({
      headerLeft: () => (
        <View style={{ flexDirection: 'row', alignItems: 'center' }}>
          <TouchableOpacity
            onPress={() => navigation.navigate('Sessions')}
            accessibilityRole="button"
            accessibilityLabel="Back to chat history"
            style={{ paddingHorizontal: 12, paddingVertical: 6 }}
          >
            <Text style={{ fontSize: 20, color: theme.colors.foreground }}>←</Text>
          </TouchableOpacity>
        </View>
      ),
      headerRight: () => (
        <View style={{ flexDirection: 'row', alignItems: 'center' }}>
          {/* Animated spinner GIF - shows while agent is processing */}
          {responding && (
            <View style={{ paddingHorizontal: 8, paddingVertical: 6 }}>
              <Image
                source={isDark ? darkSpinner : lightSpinner}
                style={{ width: 28, height: 28 }}
                resizeMode="contain"
              />
            </View>
          )}
          <TouchableOpacity
            onPress={handleKillSwitch}
            accessibilityRole="button"
            accessibilityLabel="Emergency stop - kill all agent sessions"
            style={{ paddingHorizontal: 8, paddingVertical: 6 }}
          >
            <View style={{
              width: 28,
              height: 28,
              borderRadius: 14,
              backgroundColor: theme.colors.danger,
              alignItems: 'center',
              justifyContent: 'center',
            }}>
              <Text style={{ fontSize: 14, color: '#FFFFFF' }}>⏹</Text>
            </View>
          </TouchableOpacity>
          <TouchableOpacity
            onPress={toggleHandsFree}
            accessibilityRole="button"
            accessibilityLabel={`Toggle hands-free (currently ${handsFree ? 'on' : 'off'})`}
            style={{ paddingHorizontal: 8, paddingVertical: 6 }}
          >
            <View style={{ width: 24, height: 24, alignItems: 'center', justifyContent: 'center' }}>
              <Text style={{ fontSize: 18 }}>🎙️</Text>
              {!handsFree && (
                <View
                  style={{
                    position: 'absolute',
                    width: 20,
                    height: 2,
                    backgroundColor: theme.colors.danger,
                    transform: [{ rotate: '45deg' }],
                    borderRadius: 1,
                  }}
                />
              )}
            </View>
          </TouchableOpacity>
          <TouchableOpacity
            onPress={() => navigation.navigate('Settings')}
            accessibilityRole="button"
            accessibilityLabel="Settings"
            style={{ paddingHorizontal: 12, paddingVertical: 6 }}
          >
            <Text style={{ fontSize: 18, color: theme.colors.foreground }}>⚙️</Text>
          </TouchableOpacity>
        </View>
      ),
    });
<<<<<<< HEAD
  }, [navigation, handsFree, handleKillSwitch, responding, theme, isDark]);
=======
  }, [navigation, handsFree, handleKillSwitch, theme]);
>>>>>>> 877bb36e


  const [messages, setMessages] = useState<ChatMessage[]>([]);
  const [input, setInput] = useState('');
  const [listening, setListening] = useState(false);
  const [liveTranscript, setLiveTranscript] = useState('');
  const [debugInfo, setDebugInfo] = useState<string>('');

  // Load messages from current session on mount, or create a new session if none exists
  const sessionLoadedRef = useRef(false);
  useEffect(() => {
    if (sessionLoadedRef.current) return;
    sessionLoadedRef.current = true;

    let currentSession = sessionStore.getCurrentSession();

    // If no current session, create one
    if (!currentSession) {
      currentSession = sessionStore.createNewSession();
    }

    // Load messages if session has any
    if (currentSession && currentSession.messages.length > 0) {
      // Convert session messages to ChatMessage format
      const chatMessages: ChatMessage[] = currentSession.messages.map(m => ({
        role: m.role,
        content: m.content,
        toolCalls: m.toolCalls,
        toolResults: m.toolResults,
      }));
      setMessages(chatMessages);
    }
  }, [sessionStore]);

  // Save messages to session when they change
  const prevMessagesLengthRef = useRef(0);
  useEffect(() => {
    // Only save if messages have actually changed (not on initial load)
    if (messages.length > 0 && messages.length !== prevMessagesLengthRef.current) {
      sessionStore.setMessages(messages);
    }
    prevMessagesLengthRef.current = messages.length;
  }, [messages, sessionStore]);

  // Track expanded state for messages (by index)
  const [expandedMessages, setExpandedMessages] = useState<Record<number, boolean>>({});
  const toggleMessageExpansion = useCallback((index: number) => {
    setExpandedMessages(prev => ({ ...prev, [index]: !prev[index] }));
  }, []);

  const [willCancel, setWillCancel] = useState(false);
  const startYRef = useRef<number | null>(null);

  // Track if native speech recognition is unavailable (shown once per session)
  const nativeSRUnavailableShownRef = useRef(false);

  // Web fallback state/refs
  const webRecognitionRef = useRef<any>(null);
  const webFinalRef = useRef<string>('');
  const liveTranscriptRef = useRef<string>('');
  const willCancelRef = useRef<boolean>(false);
  useEffect(() => { liveTranscriptRef.current = liveTranscript; }, [liveTranscript]);
  useEffect(() => { willCancelRef.current = willCancel; }, [willCancel]);

  // Debounce/guard and timing refs for voice interaction
  const startingRef = useRef(false);
  const stoppingRef = useRef(false);
  const lastGrantTimeRef = useRef(0);
  const minHoldMs = 200;

  // Native SR event handling (lazy-loaded to avoid Expo Go crash)
  const srEmitterRef = useRef<any>(null);
  const srSubsRef = useRef<any[]>([]);
  const nativeFinalRef = useRef<string>('');
  const cleanupNativeSubs = () => {
    srSubsRef.current.forEach((sub) => sub?.remove?.());
    srSubsRef.current = [];
  };
  // Cleanup native subscriptions on unmount
  useEffect(() => {
    return () => {
      cleanupNativeSubs();
    };
  }, []);


  const convoRef = useRef<string | undefined>(undefined);

  /**
   * Convert agent progress steps to display messages in real-time
   */
  const convertProgressToMessages = useCallback((update: AgentProgressUpdate): ChatMessage[] => {
    const messages: ChatMessage[] = [];

    // First, try to use steps array (sent in progress events)
    if (update.steps && update.steps.length > 0) {
      // Group steps into messages - each thinking/tool_call/tool_result becomes part of the conversation
      let currentToolCalls: any[] = [];
      let currentToolResults: any[] = [];
      let thinkingContent = '';

      for (const step of update.steps) {
        const stepContent = step.content || step.llmContent;
        if (step.type === 'thinking' && stepContent) {
          thinkingContent = stepContent;
        } else if (step.type === 'tool_call') {
          // Tool call step - extract both toolCall and toolResult if present
          if (step.toolCall) {
            currentToolCalls.push(step.toolCall);
          }
          // Some tool_call steps also have toolResult when completed
          if (step.toolResult) {
            currentToolResults.push(step.toolResult);
          }
        } else if (step.type === 'tool_result' && step.toolResult) {
          currentToolResults.push(step.toolResult);
        } else if (step.type === 'completion' && stepContent) {
          // Final completion content
          thinkingContent = stepContent;
        }
      }

      // Create a message showing current agent activity
      if (currentToolCalls.length > 0 || currentToolResults.length > 0 || thinkingContent) {
        messages.push({
          role: 'assistant',
          content: thinkingContent || (currentToolCalls.length > 0 ? 'Executing tools...' : ''),
          toolCalls: currentToolCalls.length > 0 ? currentToolCalls : undefined,
          toolResults: currentToolResults.length > 0 ? currentToolResults : undefined,
        });
      }
    }

    // Also process conversation history if available (more complete data)
    if (update.conversationHistory && update.conversationHistory.length > 0) {
      // Find the latest user message index to determine where current turn starts
      let currentTurnStartIndex = 0;
      for (let i = 0; i < update.conversationHistory.length; i++) {
        if (update.conversationHistory[i].role === 'user') {
          currentTurnStartIndex = i;
        }
      }

      // Only use conversation history if it has messages beyond the user message
      // Otherwise, keep the steps-based messages which have real-time tool call data
      const hasAssistantMessages = currentTurnStartIndex + 1 < update.conversationHistory.length;
      if (hasAssistantMessages) {
        // Clear steps-based messages and use conversation history instead
        messages.length = 0;

        // Add messages from the current turn (skip the user message)
        for (let i = currentTurnStartIndex + 1; i < update.conversationHistory.length; i++) {
          const historyMsg = update.conversationHistory[i];
          messages.push({
            role: historyMsg.role === 'tool' ? 'assistant' : historyMsg.role,
            content: historyMsg.content || '',
            toolCalls: historyMsg.toolCalls,
            toolResults: historyMsg.toolResults,
          });
        }
      }
    }

    // If we have streaming content, add or update the last assistant message
    if (update.streamingContent?.text) {
      if (messages.length > 0 && messages[messages.length - 1].role === 'assistant') {
        messages[messages.length - 1].content = update.streamingContent.text;
      } else {
        messages.push({
          role: 'assistant',
          content: update.streamingContent.text,
        });
      }
    }

    return messages;
  }, []);

  const send = async (text: string) => {
    if (!text.trim()) return;

    console.log('[ChatScreen] Sending message:', text);

    setDebugInfo(`Starting request to ${config.baseUrl}...`);

    const userMsg: ChatMessage = { role: 'user', content: text };
    // Track the number of messages BEFORE this turn to avoid duplicates
    const messageCountBeforeTurn = messages.length;
    setMessages((m) => [...m, userMsg, { role: 'assistant', content: 'Assistant is thinking...' }]);
    setResponding(true);

    setInput('');
    try {
      let streamingText = '';
      console.log('[ChatScreen] Starting chat request with', messages.length + 1, 'messages');
      setDebugInfo('Request sent, waiting for response...');

      // Handle real-time progress updates
      const onProgress = (update: AgentProgressUpdate) => {
        // Convert progress to messages and update UI in real-time
        const progressMessages = convertProgressToMessages(update);
        if (progressMessages.length > 0) {
          setMessages((m) => {
            // Keep messages up to and including the user message
            const beforePlaceholder = m.slice(0, messageCountBeforeTurn + 1);
            const newMessages = [...beforePlaceholder, ...progressMessages];
            return newMessages;
          });
        }
      };

      // Handle streaming text tokens
      const onToken = (tok: string) => {
        streamingText += tok;

        setMessages((m) => {
          const copy = [...m];
          // Update the last assistant message incrementally
          for (let i = copy.length - 1; i >= 0; i--) {
            if (copy[i].role === 'assistant') {
              copy[i] = { ...copy[i], content: streamingText };
              break;
            }
          }
          return copy;
        });
      };

      const response = await client.chat([...messages, userMsg], onToken, onProgress);
      const finalText = response.content || streamingText;
      console.log('[ChatScreen] Chat completed');
      setDebugInfo(`Completed!`);

      // Process conversation history to extract tool calls and results
      if (response.conversationHistory && response.conversationHistory.length > 0) {

        // Find where the current turn starts in the conversation history
        let currentTurnStartIndex = 0;
        for (let i = 0; i < response.conversationHistory.length; i++) {
          if (response.conversationHistory[i].role === 'user') {
            currentTurnStartIndex = i;
          }
        }

        // Build new messages only from the current turn (from user message onward)
        const newMessages: ChatMessage[] = [];
        for (let i = currentTurnStartIndex; i < response.conversationHistory.length; i++) {
          const historyMsg = response.conversationHistory[i];
          // Skip the user message (we already have it)
          if (historyMsg.role === 'user') continue;

          // Add assistant or tool messages with their tool data
          newMessages.push({
            role: historyMsg.role === 'tool' ? 'assistant' : historyMsg.role,
            content: historyMsg.content || '',
            toolCalls: historyMsg.toolCalls,
            toolResults: historyMsg.toolResults,
          });
        }

        // Replace only the placeholder with the new messages from this turn
        setMessages((m) => {
          const beforePlaceholder = m.slice(0, messageCountBeforeTurn + 1);
          return [...beforePlaceholder, ...newMessages];
        });
      } else if (finalText) {
        // Fallback: just update the assistant message content
        setMessages((m) => {
          const copy = [...m];
          for (let i = copy.length - 1; i >= 0; i--) {
            if (copy[i].role === 'assistant') {
              copy[i] = { ...copy[i], content: finalText };
              break;
            }
          }
          return copy;
        });
      }

      // Only speak the final response if TTS is enabled (default: true for backward compat)
      if (finalText && config.ttsEnabled !== false) {
        Speech.speak(finalText, { language: 'en-US' });
      }
    } catch (e: any) {
      console.error('[ChatScreen] Chat error:', e);
      console.error('[ChatScreen] Error details:', {
        message: e.message,
        stack: e.stack,
        name: e.name
      });
      setDebugInfo(`Error: ${e.message}`);
      setMessages((m) => [...m, { role: 'assistant', content: `Error: ${e.message}` }]);
    } finally {
      console.log('[ChatScreen] Chat request finished');
      setResponding(false);
      setTimeout(() => setDebugInfo(''), 3000); // Clear debug info after 3 seconds
    }
  };

  // Real-time speech results (web handled in ensureWebRecognizer; native listeners are attached on start)

  // Ensure Web Speech API recognizer exists and is wired
  const ensureWebRecognizer = () => {
    if (Platform.OS !== 'web') return false;
    // @ts-ignore
    const SRClass = (window as any).SpeechRecognition || (window as any).webkitSpeechRecognition;
    if (!SRClass) {
      console.warn('[Voice] Web Speech API not available (use Chrome/Edge over HTTPS).');
      return false;
    }
    if (!webRecognitionRef.current) {
      const rec = new SRClass();
      rec.lang = 'en-US';
      rec.interimResults = true;
      rec.continuous = handsFreeRef.current;
      rec.onstart = () => {};
      rec.onerror = (ev: any) => {
        console.error('[Voice] Web recognition error:', ev?.error || ev);
      };
      rec.onresult = (ev: any) => {
        let interim = '';
        let finalText = '';
        for (let i = ev.resultIndex; i < ev.results.length; i++) {
          const res = ev.results[i];
          const txt = res[0]?.transcript || '';
          if (res.isFinal) finalText += txt;
          else interim += txt;
        }
        if (interim) setLiveTranscript(interim);
        if (finalText) {
          if (handsFreeRef.current) {
            setLiveTranscript('');
            webFinalRef.current = '';
            const toSend = finalText.trim();
            if (toSend) send(toSend);
          } else {
            webFinalRef.current += finalText;
          }
        }
      };
      rec.onend = () => {
        const finalText = (webFinalRef.current || '').trim() || (liveTranscriptRef.current || '').trim();
        setListening(false);
        setLiveTranscript('');
        const willEdit = willCancelRef.current;
        if (!handsFreeRef.current && finalText) {
          if (willEdit) setInput((t) => (t ? `${t} ${finalText}` : finalText));
          else send(finalText);
        }
        webFinalRef.current = '';
      };
      webRecognitionRef.current = rec;
    }
    return true;
  };

  // Native 'end' event handled via lazy listener; web handled in ensureWebRecognizer onend

  const startRecording = async (e?: GestureResponderEvent) => {
    if (startingRef.current || listening) {
      return;
    }
    startingRef.current = true;
    try {
      setWillCancel(false);
      setLiveTranscript('');
      setListening(true);
      nativeFinalRef.current = '';
      if (e) startYRef.current = e.nativeEvent.pageY;

      // Try native first via dynamic import (avoids Expo Go crash when module is unavailable)
      if (Platform.OS !== 'web') {
        try {
          const SR: any = await import('expo-speech-recognition');
          if (SR?.ExpoSpeechRecognitionModule?.start) {
            // Attach listeners
            if (!srEmitterRef.current) {
              srEmitterRef.current = new EventEmitter(SR.ExpoSpeechRecognitionModule);
            }
            cleanupNativeSubs();
            const subResult = srEmitterRef.current.addListener('result', (event: any) => {
              const t = event?.results?.[0]?.transcript ?? event?.text ?? event?.transcript ?? '';
              if (t) setLiveTranscript(t);
              if (event?.isFinal && t) {
                if (handsFreeRef.current) {
                  const final = t.trim();
                  nativeFinalRef.current = '';
                  setLiveTranscript('');
                  if (final) send(final);
                } else {
                  nativeFinalRef.current = t;
                }
              }
            });
            const subError = srEmitterRef.current.addListener('error', (event: any) => {
              console.error('[Voice] Native recognition error:', JSON.stringify(event));
            });
            const subEnd = srEmitterRef.current.addListener('end', () => {
              setListening(false);
              const finalText = (nativeFinalRef.current || liveTranscriptRef.current || '').trim();
              setLiveTranscript('');
              const willEdit = willCancelRef.current;
              if (!handsFreeRef.current && finalText) {
                if (willEdit) setInput((t) => (t ? `${t} ${finalText}` : finalText));
                else send(finalText);
              }
              nativeFinalRef.current = '';
            });
            srSubsRef.current.push(subResult, subError, subEnd);

            // Permissions flow
            try {
              const perm = await SR.ExpoSpeechRecognitionModule.getPermissionsAsync();
              if (!perm?.granted) {
                const req = await SR.ExpoSpeechRecognitionModule.requestPermissionsAsync();
                if (!req?.granted) {
                  console.warn('[Voice] microphone/speech permission not granted; aborting');
                  setListening(false);
                  startingRef.current = false;
                  return;
                }
              }
            } catch (perr) {
              console.error('[Voice] Permission check/request failed:', perr);
            }

            // Start recognition
            try {
              SR.ExpoSpeechRecognitionModule.start({ lang: 'en-US', interimResults: true, continuous: handsFreeRef.current, volumeChangeEventOptions: { enabled: handsFreeRef.current, intervalMillis: 250 } });
            } catch (serr) {
              console.error('[Voice] Native start error:', serr);
              setListening(false);
            }
            startingRef.current = false;
            return;
          }
        } catch (err) {
          const errorMsg = (err as any)?.message || String(err);
          console.warn('[Voice] Native SR unavailable (likely Expo Go):', errorMsg);

          // Show alert once per session if native module is missing
          if (!nativeSRUnavailableShownRef.current && errorMsg.includes('ExpoSpeechRecognition')) {
            nativeSRUnavailableShownRef.current = true;
            setListening(false);
            startingRef.current = false;
            Alert.alert(
              'Development Build Required',
              'Speech recognition requires a development build. Expo Go does not support native modules like expo-speech-recognition.\n\nRun "npx expo run:android" or "npx expo run:ios" to build and install the development app.',
              [{ text: 'OK' }]
            );
            return;
          }
        }
      }

      // Web fallback
      if (ensureWebRecognizer()) {
        try {
          webFinalRef.current = '';
          if (webRecognitionRef.current) {
            try { webRecognitionRef.current.continuous = handsFreeRef.current; } catch {}
          }
          webRecognitionRef.current?.start();
          startingRef.current = false;
        } catch (err) {
          console.error('[Voice] Web start error:', err);
          setListening(false);
          startingRef.current = false;
        }
      } else {
        setListening(false);
        startingRef.current = false;
      }
    } catch (err) {
      console.error('[Voice] startRecording error:', err);
      setListening(false);
      startingRef.current = false;
    }
  };

  const stopRecordingAndHandle = async () => {
    if (stoppingRef.current) {
      return;
    }
    stoppingRef.current = true;
    try {
      // If nothing is recording, ignore
      const hasWeb = Platform.OS === 'web' && webRecognitionRef.current;
      if (!listening && !hasWeb) {
        return;
      }

      if (Platform.OS !== 'web') {
        try {
          const SR: any = await import('expo-speech-recognition');
          if (SR?.ExpoSpeechRecognitionModule?.stop) {
            SR.ExpoSpeechRecognitionModule.stop();
            // Finalization handled in 'end' listener
          }
        } catch (err) {
          console.warn('[Voice] Native stop unavailable (likely Expo Go):', (err as any)?.message || err);
        }
      }

      if (Platform.OS === 'web' && webRecognitionRef.current) {
        try {
          webRecognitionRef.current.stop();
          // onend will finalize
        } catch (err) {
          console.error('[Voice] Web stop error:', err);
          setListening(false);
        }
      }
    } catch (err) {
      console.error('[Voice] stopRecording error:', err);
      setListening(false);
    } finally {
      startYRef.current = null;
      setWillCancel(false);
      stoppingRef.current = false;
    }
  };


  return (
    <KeyboardAvoidingView
      style={{ flex: 1, backgroundColor: theme.colors.background }}
      behavior={Platform.OS === 'ios' ? 'padding' : 'height'}
      keyboardVerticalOffset={headerHeight}
    >
      <View style={{ flex: 1 }}>
        <ScrollView
          style={{ flex: 1, padding: spacing.lg, backgroundColor: theme.colors.background }}
          contentContainerStyle={{ paddingBottom: insets.bottom }}
          keyboardShouldPersistTaps="handled"
          contentInsetAdjustmentBehavior="automatic"
        >
          {messages.map((m, i) => {
            const hasExtras = (m.toolCalls?.length ?? 0) > 0 || (m.toolResults?.length ?? 0) > 0;
            const shouldCollapse = (m.content?.length ?? 0) > COLLAPSE_THRESHOLD || hasExtras;
            const isExpanded = expandedMessages[i] ?? false;

            return (
              <View key={i} style={[styles.msg, m.role === 'user' ? styles.user : styles.assistant]}>
                {/* Header row with role and expand/collapse button */}
                <View style={styles.messageHeader}>
                  <Text style={styles.role}>{m.role}</Text>
                  {(m.toolCalls?.length ?? 0) > 0 && (
                    <View style={styles.toolBadgeSmall}>
                      <Text style={styles.toolBadgeSmallText}>{m.toolCalls!.length} tool{m.toolCalls!.length > 1 ? 's' : ''}</Text>
                    </View>
                  )}
                  {(m.toolResults?.length ?? 0) > 0 && (
                    <View style={[styles.toolBadgeSmall, styles.resultBadgeSmall]}>
                      <Text style={styles.toolBadgeSmallText}>{m.toolResults!.length} result{m.toolResults!.length > 1 ? 's' : ''}</Text>
                    </View>
                  )}
                  {shouldCollapse && (
                    <Pressable
                      onPress={() => toggleMessageExpansion(i)}
                      style={styles.expandButton}
                      hitSlop={{ top: 10, bottom: 10, left: 10, right: 10 }}
                    >
                      <Text style={styles.expandButtonText}>
                        {isExpanded ? '▲ Collapse' : '▼ Expand'}
                      </Text>
                    </Pressable>
                  )}
                </View>

                {m.role === 'assistant' && (!m.content || m.content.length === 0) && !m.toolCalls && !m.toolResults ? (
                  <View style={{ flexDirection: 'row', alignItems: 'center', gap: 8 }}>
                    <Image
                      source={isDark ? darkSpinner : lightSpinner}
                      style={{ width: 20, height: 20 }}
                      resizeMode="contain"
                    />
                    <Text style={{ color: theme.colors.foreground }}>Assistant is thinking</Text>
                  </View>
                ) : (
                  <>
                    {/* Content - truncate if not expanded and long */}
                    {m.content ? (
                      <Text
                        style={{ color: theme.colors.foreground }}
                        numberOfLines={!isExpanded && shouldCollapse ? 3 : undefined}
                      >
                        {m.content}
                      </Text>
                    ) : null}

                    {/* Tool Calls - only show when expanded */}
                    {isExpanded && m.toolCalls && m.toolCalls.length > 0 && (
                      <View style={styles.toolSection}>
                        <Text style={styles.toolSectionTitle}>Tool Calls ({m.toolCalls.length}):</Text>
                        {m.toolCalls.map((toolCall, idx) => (
                          <View key={idx} style={styles.toolCallCard}>
                            <View style={styles.toolCallHeader}>
                              <Text style={styles.toolName}>{toolCall.name}</Text>
                              <Text style={styles.toolBadge}>Tool {idx + 1}</Text>
                            </View>
                            {toolCall.arguments && (
                              <View style={styles.toolParams}>
                                <Text style={styles.toolParamsLabel}>Parameters:</Text>
                                <ScrollView horizontal style={styles.toolParamsScroll}>
                                  <Text style={styles.toolParamsCode}>
                                    {JSON.stringify(toolCall.arguments, null, 2)}
                                  </Text>
                                </ScrollView>
                              </View>
                            )}
                          </View>
                        ))}
                      </View>
                    )}

                    {/* Collapsed tool calls summary */}
                    {!isExpanded && m.toolCalls && m.toolCalls.length > 0 && (
                      <View style={styles.collapsedToolSummary}>
                        <Text style={styles.collapsedToolText}>
                          🔧 {m.toolCalls.map(tc => tc.name).join(', ')}
                        </Text>
                      </View>
                    )}

                    {/* Tool Results - only show when expanded */}
                    {isExpanded && m.toolResults && m.toolResults.length > 0 && (
                      <View style={styles.toolSection}>
                        <Text style={styles.toolSectionTitle}>Tool Results ({m.toolResults.length}):</Text>
                        {m.toolResults.map((result, idx) => (
                          <View
                            key={idx}
                            style={[
                              styles.toolResultCard,
                              result.success ? styles.toolResultSuccess : styles.toolResultError
                            ]}
                          >
                            <View style={styles.toolResultHeader}>
                              <Text style={[
                                styles.toolResultBadge,
                                result.success ? styles.toolResultBadgeSuccess : styles.toolResultBadgeError
                              ]}>
                                {result.success ? '✅ Success' : '❌ Error'}
                              </Text>
                              <Text style={styles.toolResultIndex}>Result {idx + 1}</Text>
                            </View>
                            <View style={styles.toolResultContent}>
                              <Text style={styles.toolResultLabel}>Content:</Text>
                              <ScrollView horizontal style={styles.toolResultScroll}>
                                <Text style={styles.toolResultCode}>
                                  {result.content || 'No content returned'}
                                </Text>
                              </ScrollView>
                            </View>
                            {result.error && (
                              <View style={styles.toolResultErrorSection}>
                                <Text style={styles.toolResultErrorLabel}>Error Details:</Text>
                                <Text style={styles.toolResultErrorText}>{result.error}</Text>
                              </View>
                            )}
                          </View>
                        ))}
                      </View>
                    )}

                    {/* Collapsed tool results summary */}
                    {!isExpanded && m.toolResults && m.toolResults.length > 0 && (
                      <View style={styles.collapsedToolSummary}>
                        <Text style={styles.collapsedToolText}>
                          {m.toolResults.every(r => r.success) ? '✅' : '⚠️'} {m.toolResults.length} result{m.toolResults.length > 1 ? 's' : ''}
                        </Text>
                      </View>
                    )}
                  </>
                )}
              </View>
            );
          })}
          {debugInfo && (
            <View style={styles.debugInfo}>
              <Text style={styles.debugText}>{debugInfo}</Text>
            </View>
          )}
        </ScrollView>
        {listening && (
          <View style={[styles.overlay, { bottom: 72 + insets.bottom }]} pointerEvents="none">
            <Text style={styles.overlayText}>
              {handsFree ? 'Listening...' : (willCancel ? 'Release to edit' : 'Release to send')}
            </Text>
            {!!liveTranscript && (
              <Text style={styles.overlayTranscript} numberOfLines={2}>
                {liveTranscript}
              </Text>
            )}
          </View>
        )}
        <View style={[styles.inputRow, { paddingBottom: 12 + insets.bottom }]}>
          {/* TTS Toggle Button */}
          <TouchableOpacity
            style={[styles.ttsToggle, ttsEnabled && styles.ttsToggleOn]}
            onPress={toggleTts}
            activeOpacity={0.7}
          >
            <Text style={styles.ttsToggleText}>{ttsEnabled ? '🔊' : '🔇'}</Text>
          </TouchableOpacity>
          {/* Large Mic Button */}
          <View style={styles.micWrapper}>
            <TouchableOpacity
              style={[styles.mic, listening && styles.micOn]}
              activeOpacity={0.7}
              delayPressIn={0}
              onPressIn={!handsFree ? (e: GestureResponderEvent) => {
                lastGrantTimeRef.current = Date.now();
                if (!listening) startRecording(e);
              } : undefined}
              onPressOut={!handsFree ? () => {
                const now = Date.now();
                const dt = now - lastGrantTimeRef.current;
                const delay = Math.max(0, minHoldMs - dt);
                if (delay > 0) {
                  setTimeout(() => { if (listening) stopRecordingAndHandle(); }, delay);
                } else {
                  if (listening) stopRecordingAndHandle();
                }
              } : undefined}
              onPress={handsFree ? () => {
                if (!listening) startRecording(); else stopRecordingAndHandle();
              } : undefined}
            >
              <Text style={styles.micText}>
                {listening ? '🎙️' : '🎤'}
              </Text>
              <Text style={[styles.micLabel, listening && styles.micLabelOn]}>
                {handsFree ? (listening ? 'Stop' : 'Talk') : (listening ? '...' : 'Hold')}
              </Text>
            </TouchableOpacity>
          </View>
          <TextInput
            style={styles.input}
            value={input}
            onChangeText={setInput}
            placeholder={handsFree ? (listening ? 'Listening…' : 'Type or tap mic') : (listening ? 'Listening…' : 'Type or hold mic')}
            placeholderTextColor={theme.colors.mutedForeground}
            multiline
          />
          <TouchableOpacity style={styles.sendButton} onPress={() => send(input)}>
            <Text style={styles.sendButtonText}>Send</Text>
          </TouchableOpacity>
        </View>
      </View>
    </KeyboardAvoidingView>
  );
}

// Create dynamic styles based on theme
function createStyles(theme: Theme) {
  return StyleSheet.create({
    msg: {
      padding: spacing.md,
      borderRadius: radius.xl,
      marginBottom: spacing.sm,
      maxWidth: '85%',
    },
    user: {
      backgroundColor: theme.colors.secondary,
      alignSelf: 'flex-end',
    },
    assistant: {
      backgroundColor: theme.colors.card,
      borderWidth: 1,
      borderColor: theme.colors.border,
      alignSelf: 'flex-start',
    },
    role: {
      ...theme.typography.caption,
      marginBottom: spacing.xs,
    },
    messageHeader: {
      flexDirection: 'row',
      alignItems: 'center',
      flexWrap: 'wrap',
      gap: spacing.xs,
      marginBottom: spacing.xs,
    },
    toolBadgeSmall: {
      backgroundColor: theme.colors.muted,
      paddingHorizontal: spacing.xs,
      paddingVertical: 2,
      borderRadius: radius.sm,
    },
    resultBadgeSmall: {
      backgroundColor: theme.colors.secondary,
    },
    toolBadgeSmallText: {
      fontSize: 10,
      color: theme.colors.mutedForeground,
    },
    expandButton: {
      marginLeft: 'auto',
      paddingHorizontal: spacing.sm,
      paddingVertical: 2,
    },
    expandButtonText: {
      fontSize: 11,
      color: theme.colors.primary,
      fontWeight: '500',
    },
    collapsedToolSummary: {
      marginTop: spacing.xs,
      paddingVertical: spacing.xs,
      borderTopWidth: StyleSheet.hairlineWidth,
      borderTopColor: theme.colors.border,
    },
    collapsedToolText: {
      fontSize: 12,
      color: theme.colors.mutedForeground,
    },
    inputRow: {
      flexDirection: 'row',
      alignItems: 'center',
      gap: spacing.sm,
      padding: spacing.md,
      borderTopWidth: theme.hairline,
      borderColor: theme.colors.border,
      backgroundColor: theme.colors.card,
    },
    input: {
      ...theme.input,
      flex: 1,
      maxHeight: 120,
    },
    micWrapper: {
      borderRadius: radius.full,
    },
    mic: {
      width: 64,
      height: 64,
      borderRadius: 32,
      borderWidth: 2,
      borderColor: theme.colors.border,
      backgroundColor: theme.colors.card,
      alignItems: 'center',
      justifyContent: 'center',
    },
    micOn: {
      backgroundColor: theme.colors.primary,
      borderColor: theme.colors.primary,
    },
    micText: {
      fontSize: 24,
    },
    micLabel: {
      fontSize: 10,
      color: theme.colors.mutedForeground,
      marginTop: 2,
    },
    micLabelOn: {
      color: theme.colors.primaryForeground,
    },
    ttsToggle: {
      width: 40,
      height: 40,
      borderRadius: 20,
      borderWidth: 1,
      borderColor: theme.colors.border,
      backgroundColor: theme.colors.muted,
      alignItems: 'center',
      justifyContent: 'center',
    },
    ttsToggleOn: {
      backgroundColor: theme.colors.card,
      borderColor: theme.colors.primary,
    },
    ttsToggleText: {
      fontSize: 18,
    },
    sendButton: {
      backgroundColor: theme.colors.primary,
      paddingHorizontal: spacing.md,
      paddingVertical: spacing.sm,
      borderRadius: radius.lg,
    },
    sendButtonText: {
      color: theme.colors.primaryForeground,
      fontWeight: '600',
    },
    debugInfo: {
      backgroundColor: theme.colors.muted,
      padding: spacing.sm,
      margin: spacing.sm,
      borderRadius: radius.lg,
      borderLeftWidth: 4,
      borderLeftColor: theme.colors.primary,
    },
    debugText: {
      fontSize: 12,
      color: theme.colors.mutedForeground,
      fontFamily: Platform.OS === 'ios' ? 'Menlo' : 'monospace',
    },
    overlay: {
      position: 'absolute',
      left: 0,
      right: 0,
      bottom: 72,
      alignItems: 'center',
      padding: spacing.md,
    },
    overlayText: {
      ...theme.typography.caption,
      backgroundColor: 'rgba(0,0,0,0.75)',
      color: '#FFFFFF',
      paddingHorizontal: 12,
      paddingVertical: 8,
      borderRadius: radius.xl,
      marginBottom: 6,
    },
    overlayTranscript: {
      backgroundColor: 'rgba(0,0,0,0.6)',
      color: '#FFFFFF',
      padding: 10,
      borderRadius: radius.lg,
      maxWidth: '90%',
    },
    // Tool calls and results styles
    toolSection: {
      marginTop: spacing.md,
    },
    toolSectionTitle: {
      fontSize: 12,
      fontWeight: '600',
      color: theme.colors.mutedForeground,
      marginBottom: spacing.sm,
    },
    toolCallCard: {
      backgroundColor: theme.colors.muted,
      borderRadius: radius.lg,
      borderWidth: 1,
      borderColor: theme.colors.border,
      padding: spacing.md,
      marginBottom: spacing.sm,
    },
    toolCallHeader: {
      flexDirection: 'row',
      justifyContent: 'space-between',
      alignItems: 'center',
      marginBottom: spacing.sm,
    },
    toolName: {
      fontFamily: Platform.OS === 'ios' ? 'Menlo' : 'monospace',
      fontWeight: '600',
      color: theme.colors.primary,
      fontSize: 13,
    },
    toolBadge: {
      fontSize: 10,
      color: theme.colors.mutedForeground,
      backgroundColor: theme.colors.background,
      paddingHorizontal: 8,
      paddingVertical: 2,
      borderRadius: radius.sm,
      borderWidth: 1,
      borderColor: theme.colors.border,
    },
    toolParams: {
      marginTop: spacing.xs,
    },
    toolParamsLabel: {
      fontSize: 11,
      fontWeight: '500',
      color: theme.colors.mutedForeground,
      marginBottom: 4,
    },
    toolParamsScroll: {
      maxHeight: 120,
    },
    toolParamsCode: {
      fontFamily: Platform.OS === 'ios' ? 'Menlo' : 'monospace',
      fontSize: 11,
      color: theme.colors.foreground,
      backgroundColor: theme.colors.background,
      padding: spacing.sm,
      borderRadius: radius.sm,
    },
    toolResultCard: {
      borderRadius: radius.lg,
      borderWidth: 1,
      padding: spacing.md,
      marginBottom: spacing.sm,
    },
    toolResultSuccess: {
      backgroundColor: 'rgba(34, 197, 94, 0.1)',
      borderColor: 'rgba(34, 197, 94, 0.3)',
    },
    toolResultError: {
      backgroundColor: 'rgba(239, 68, 68, 0.1)',
      borderColor: 'rgba(239, 68, 68, 0.3)',
    },
    toolResultHeader: {
      flexDirection: 'row',
      justifyContent: 'space-between',
      alignItems: 'center',
      marginBottom: spacing.sm,
    },
    toolResultBadge: {
      fontSize: 11,
      fontWeight: '600',
      paddingHorizontal: 8,
      paddingVertical: 3,
      borderRadius: radius.sm,
    },
    toolResultBadgeSuccess: {
      backgroundColor: 'rgba(34, 197, 94, 0.2)',
      color: '#22c55e',
    },
    toolResultBadgeError: {
      backgroundColor: 'rgba(239, 68, 68, 0.2)',
      color: '#ef4444',
    },
    toolResultIndex: {
      fontSize: 10,
      color: theme.colors.mutedForeground,
    },
    toolResultContent: {
      marginTop: spacing.xs,
    },
    toolResultLabel: {
      fontSize: 11,
      fontWeight: '500',
      color: theme.colors.mutedForeground,
      marginBottom: 4,
    },
    toolResultScroll: {
      maxHeight: 120,
    },
    toolResultCode: {
      fontFamily: Platform.OS === 'ios' ? 'Menlo' : 'monospace',
      fontSize: 11,
      color: theme.colors.foreground,
      backgroundColor: theme.colors.background,
      padding: spacing.sm,
      borderRadius: radius.sm,
    },
    toolResultErrorSection: {
      marginTop: spacing.sm,
    },
    toolResultErrorLabel: {
      fontSize: 11,
      fontWeight: '500',
      color: '#ef4444',
      marginBottom: 4,
    },
    toolResultErrorText: {
      fontFamily: Platform.OS === 'ios' ? 'Menlo' : 'monospace',
      fontSize: 11,
      color: '#ef4444',
      backgroundColor: 'rgba(239, 68, 68, 0.1)',
      padding: spacing.sm,
      borderRadius: radius.sm,
    },
  });
}<|MERGE_RESOLUTION|>--- conflicted
+++ resolved
@@ -200,11 +200,7 @@
         </View>
       ),
     });
-<<<<<<< HEAD
   }, [navigation, handsFree, handleKillSwitch, responding, theme, isDark]);
-=======
-  }, [navigation, handsFree, handleKillSwitch, theme]);
->>>>>>> 877bb36e
 
 
   const [messages, setMessages] = useState<ChatMessage[]>([]);

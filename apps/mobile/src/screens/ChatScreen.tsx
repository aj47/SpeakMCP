--- conflicted
+++ resolved
@@ -482,11 +482,7 @@
         });
       };
 
-<<<<<<< HEAD
-      // Pass serverConversationId to continue the same conversation on the server
-=======
       // Pass serverConversationId to continue the same conversation on the server (fixes #501)
->>>>>>> 55cafa5b
       const response = await client.chat([...messages, userMsg], onToken, onProgress, serverConversationId);
       const finalText = response.content || streamingText;
       console.log('[ChatScreen] Chat completed, conversationId:', response.conversationId);

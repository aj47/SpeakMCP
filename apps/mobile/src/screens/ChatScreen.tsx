import { useEffect, useLayoutEffect, useRef, useState, useMemo, useCallback } from 'react';
import {
  View,
  Text,
  TextInput,
  StyleSheet,
  ScrollView,
  TouchableOpacity,
  GestureResponderEvent,
  Platform,
  KeyboardAvoidingView,
  ActivityIndicator,
  Alert,
  Pressable,
  Image,
  NativeScrollEvent,
  NativeSyntheticEvent,
} from 'react-native';

const darkSpinner = require('../../assets/loading-spinner.gif');
const lightSpinner = require('../../assets/light-spinner.gif');
import { useSafeAreaInsets } from 'react-native-safe-area-context';
import { EventEmitter } from 'expo-modules-core';
import { useConfigContext, saveConfig } from '../store/config';
import { useSessionContext } from '../store/sessions';
import { useMessageQueueContext } from '../store/message-queue';
import { MessageQueuePanel } from '../ui/MessageQueuePanel';
import { useConnectionManager } from '../store/connectionManager';
import { ChatMessage, AgentProgressUpdate } from '../lib/openaiClient';
import { RecoveryState, formatConnectionStatus } from '../lib/connectionRecovery';
import * as Speech from 'expo-speech';
import {
  preprocessTextForTTS,
  COLLAPSED_LINES,
  getRoleIcon,
  getRoleLabel,
  shouldCollapseMessage,
  getToolResultsSummary,
  formatToolArguments,
  formatArgumentsPreview,
} from '@speakmcp/shared';
import { useHeaderHeight } from '@react-navigation/elements';
import { useTheme } from '../ui/ThemeProvider';
import { spacing, radius, Theme } from '../ui/theme';
import { MarkdownRenderer } from '../ui/MarkdownRenderer';

export default function ChatScreen({ route, navigation }: any) {
  const insets = useSafeAreaInsets();
  const headerHeight = useHeaderHeight();
  const { theme, isDark } = useTheme();
  const styles = useMemo(() => createStyles(theme), [theme]);
  const { config, setConfig } = useConfigContext();
  const sessionStore = useSessionContext();
  const messageQueue = useMessageQueueContext();
  const connectionManager = useConnectionManager();
  const handsFree = !!config.handsFree;
  const messageQueueEnabled = config.messageQueueEnabled !== false; // default true
  const handsFreeRef = useRef<boolean>(handsFree);
  useEffect(() => { handsFreeRef.current = !!config.handsFree; }, [config.handsFree]);

  const toggleHandsFree = async () => {
    const next = !handsFreeRef.current;
    const nextCfg = { ...config, handsFree: next } as any;
    setConfig(nextCfg);
    try { await saveConfig(nextCfg); } catch {}
  };

  // TTS toggle
  const ttsEnabled = config.ttsEnabled !== false; // default true
  const toggleTts = async () => {
    const next = !ttsEnabled;
    // Stop any currently playing TTS when disabling
    if (!next) {
      Speech.stop();
    }
    const nextCfg = { ...config, ttsEnabled: next } as any;
    setConfig(nextCfg);
    try { await saveConfig(nextCfg); } catch {}
  };

  const [responding, setResponding] = useState(false);
  const [connectionState, setConnectionState] = useState<RecoveryState | null>(null);

  // Track the current active request to prevent cross-request state clobbering
  // Each request gets a unique ID; only the currently active request can reset UI states
  const activeRequestIdRef = useRef<number>(0);

  // Stable ref for current session ID to avoid stale closures in callbacks
  // This fixes the issue where useSessions() returns a new object each render
  const currentSessionIdRef = useRef<string | null>(sessionStore.currentSessionId);
  useEffect(() => {
    currentSessionIdRef.current = sessionStore.currentSessionId;
  }, [sessionStore.currentSessionId]);

  // Get or create a connection for the current session using the connection manager
  // This preserves connections when switching between sessions (fixes #608)
  const getSessionClient = useCallback(() => {
    const currentSessionId = sessionStore.currentSessionId;
    if (!currentSessionId) {
      console.warn('[ChatScreen] No current session ID, cannot get client');
      return null;
    }
    const connection = connectionManager.getOrCreateConnection(currentSessionId);
    // Note: Connection status callback is set up via subscribeToConnectionStatus in useEffect below
    // This avoids overwriting the SessionConnectionManager's internal callback (PR review fix)
    return connection.client;
  }, [connectionManager, sessionStore.currentSessionId]);

  // Subscribe to connection status changes for the current session
  // Uses subscribeToConnectionStatus to avoid overwriting the internal callback in SessionConnectionManager
  useEffect(() => {
    const currentSessionId = sessionStore.currentSessionId;
    if (!currentSessionId) {
      // Reset both connection state and responding state when there's no session
      // This prevents the UI from being stuck in "responding" state if the session
      // is deleted/cleared while ChatScreen remains mounted (PR review fix #15)
      setConnectionState(null);
      setResponding(false);
      return;
    }

    // Restore existing connection state when switching sessions
    const existingState = connectionManager.getConnectionState(currentSessionId);
    if (existingState) {
      setConnectionState(existingState);
    } else {
      setConnectionState(null);
    }

    // Check if there's an active request for this session
    const isActive = connectionManager.isConnectionActive(currentSessionId);
    setResponding(isActive);

    // Ensure connection exists for subscription
    connectionManager.getOrCreateConnection(currentSessionId);

    // Subscribe to connection status changes for this session
    // The callback uses currentSessionIdRef to always check against the latest session ID
    const unsubscribe = connectionManager.subscribeToConnectionStatus(
      currentSessionId,
      (state) => {
        // Only update UI if this is still the current session (using ref for latest value)
        if (currentSessionIdRef.current === currentSessionId) {
          setConnectionState(state);
          console.log('[ChatScreen] Connection status:', formatConnectionStatus(state));
        }
      }
    );

    return unsubscribe;
  }, [sessionStore.currentSessionId, connectionManager]);

  const handleKillSwitch = async () => {
    console.log('[ChatScreen] Kill switch button pressed');
    const client = getSessionClient();
    if (!client) {
      console.error('[ChatScreen] No client available for kill switch');
      return;
    }

    if (Platform.OS === 'web') {
      const confirmed = window.confirm(
        '⚠️ Emergency Stop\n\nAre you sure you want to stop all agent sessions on the remote server? This will immediately terminate any running tasks.'
      );
      if (confirmed) {
        try {
          const result = await client.killSwitch();
          if (result.success) {
            window.alert(result.message || 'All sessions stopped');
          } else {
            window.alert('Error: ' + (result.error || 'Failed to stop sessions'));
          }
        } catch (e: any) {
          console.error('[ChatScreen] Kill switch error:', e);
          window.alert('Error: ' + (e.message || 'Failed to connect to server'));
        }
      }
      return;
    }

    Alert.alert(
      '⚠️ Emergency Stop',
      'Are you sure you want to stop all agent sessions on the remote server? This will immediately terminate any running tasks.',
      [
        { text: 'Cancel', style: 'cancel' },
        {
          text: 'Stop All',
          style: 'destructive',
          onPress: async () => {
            try {
              const result = await client.killSwitch();
              if (result.success) {
                Alert.alert('Success', result.message || 'All sessions stopped');
              } else {
                Alert.alert('Error', result.error || 'Failed to stop sessions');
              }
            } catch (e: any) {
              console.error('[ChatScreen] Kill switch error:', e);
              Alert.alert('Error', e.message || 'Failed to connect to server');
            }
          },
        },
      ],
    );
  };

  const handleNewChat = useCallback(() => {
    // Reset all UI states unconditionally when creating a new chat
    // This ensures the new session starts with a clean slate, even if
    // an old request is still in-flight (its callbacks will be ignored
    // via the session/request guards)
    setResponding(false);
    setConnectionState(null);
    setDebugInfo('');
    sessionStore.createNewSession();
  }, [sessionStore]);

  useLayoutEffect(() => {
    navigation?.setOptions?.({
      headerLeft: () => (
        <View style={{ flexDirection: 'row', alignItems: 'center' }}>
          <TouchableOpacity
            onPress={() => navigation.navigate('Sessions')}
            accessibilityRole="button"
            accessibilityLabel="Back to chat history"
            style={{ paddingHorizontal: 12, paddingVertical: 6 }}
          >
            <Text style={{ fontSize: 20, color: theme.colors.foreground }}>←</Text>
          </TouchableOpacity>
        </View>
      ),
      headerRight: () => (
        <View style={{ flexDirection: 'row', alignItems: 'center' }}>
          {responding && (
            <View style={{ paddingHorizontal: 8, paddingVertical: 6 }}>
              <Image
                source={isDark ? darkSpinner : lightSpinner}
                style={{ width: 28, height: 28 }}
                resizeMode="contain"
              />
            </View>
          )}
          <TouchableOpacity
            onPress={handleNewChat}
            accessibilityRole="button"
            accessibilityLabel="Start new chat"
            style={{ paddingHorizontal: 8, paddingVertical: 6 }}
          >
            <Text style={{ fontSize: 18, color: theme.colors.foreground }}>✚</Text>
          </TouchableOpacity>
          <TouchableOpacity
            onPress={handleKillSwitch}
            accessibilityRole="button"
            accessibilityLabel="Emergency stop - kill all agent sessions"
            style={{ paddingHorizontal: 8, paddingVertical: 6 }}
          >
            <View style={{
              width: 28,
              height: 28,
              borderRadius: 14,
              backgroundColor: theme.colors.danger,
              alignItems: 'center',
              justifyContent: 'center',
            }}>
              <Text style={{ fontSize: 14, color: '#FFFFFF' }}>⏹</Text>
            </View>
          </TouchableOpacity>
          <TouchableOpacity
            onPress={toggleHandsFree}
            accessibilityRole="button"
            accessibilityLabel={`Toggle hands-free (currently ${handsFree ? 'on' : 'off'})`}
            style={{ paddingHorizontal: 8, paddingVertical: 6 }}
          >
            <View style={{ width: 24, height: 24, alignItems: 'center', justifyContent: 'center' }}>
              <Text style={{ fontSize: 18 }}>🎙️</Text>
              {!handsFree && (
                <View
                  style={{
                    position: 'absolute',
                    width: 20,
                    height: 2,
                    backgroundColor: theme.colors.danger,
                    transform: [{ rotate: '45deg' }],
                    borderRadius: 1,
                  }}
                />
              )}
            </View>
          </TouchableOpacity>
          <TouchableOpacity
            onPress={() => navigation.navigate('Settings')}
            accessibilityRole="button"
            accessibilityLabel="Settings"
            style={{ paddingHorizontal: 12, paddingVertical: 6 }}
          >
            <Text style={{ fontSize: 18, color: theme.colors.foreground }}>⚙️</Text>
          </TouchableOpacity>
        </View>
      ),
    });
  }, [navigation, handsFree, handleKillSwitch, handleNewChat, responding, theme, isDark, sessionStore]);


  const [messages, setMessages] = useState<ChatMessage[]>([]);
  // Keep a ref to messages to avoid stale closures in setTimeout callbacks (PR review fix)
  const messagesRef = useRef<ChatMessage[]>(messages);
  useEffect(() => { messagesRef.current = messages; }, [messages]);
  const [input, setInput] = useState('');
  const [listening, setListening] = useState(false);
  const [liveTranscript, setLiveTranscript] = useState('');
  const [debugInfo, setDebugInfo] = useState<string>('');
  const [expandedMessages, setExpandedMessages] = useState<Record<number, boolean>>({});
  // Track the last failed message for retry functionality
  const [lastFailedMessage, setLastFailedMessage] = useState<string | null>(null);

  // Auto-scroll state and ref for mobile chat
  const scrollViewRef = useRef<ScrollView>(null);
  const [shouldAutoScroll, setShouldAutoScroll] = useState(true);
  // Track scroll timeout for debouncing rapid message updates
  const scrollTimeoutRef = useRef<ReturnType<typeof setTimeout> | null>(null);
  // Ref to track current auto-scroll state for use in timeout callbacks
  const shouldAutoScrollRef = useRef(true);
  // Track if user is actively dragging to distinguish from programmatic scrolls
  const isUserDraggingRef = useRef(false);
  // Track drag end timeout to prevent flaky behavior with rapid re-drags
  const dragEndTimeoutRef = useRef<ReturnType<typeof setTimeout> | null>(null);

  // Keep ref in sync with state
  useEffect(() => {
    shouldAutoScrollRef.current = shouldAutoScroll;
    // Cancel any pending scroll when user disables auto-scroll
    if (!shouldAutoScroll && scrollTimeoutRef.current) {
      clearTimeout(scrollTimeoutRef.current);
      scrollTimeoutRef.current = null;
    }
  }, [shouldAutoScroll]);

  // Handle user starting to drag the scroll view
  const handleScrollBeginDrag = useCallback(() => {
    // Clear any pending drag end timeout from previous drag
    if (dragEndTimeoutRef.current) {
      clearTimeout(dragEndTimeoutRef.current);
      dragEndTimeoutRef.current = null;
    }
    isUserDraggingRef.current = true;
  }, []);

  // Handle user ending drag - keep flag active briefly for momentum scroll
  const handleScrollEndDrag = useCallback(() => {
    // Clear any existing drag end timeout before scheduling a new one
    if (dragEndTimeoutRef.current) {
      clearTimeout(dragEndTimeoutRef.current);
    }
    // Clear the flag after a short delay to account for momentum scrolling
    dragEndTimeoutRef.current = setTimeout(() => {
      isUserDraggingRef.current = false;
      dragEndTimeoutRef.current = null;
    }, 150);
  }, []);

  // Handle scroll events to detect when user scrolls away from bottom
  const handleScroll = useCallback((event: NativeSyntheticEvent<NativeScrollEvent>) => {
    const { layoutMeasurement, contentOffset, contentSize } = event.nativeEvent;
    // Consider "at bottom" if within 50 pixels of the bottom
    const isAtBottom = layoutMeasurement.height + contentOffset.y >= contentSize.height - 50;

    if (isAtBottom && !shouldAutoScroll) {
      // User scrolled back to bottom, resume auto-scroll
      setShouldAutoScroll(true);
    } else if (!isAtBottom && shouldAutoScroll && isUserDraggingRef.current) {
      // Only pause auto-scroll when user is actively dragging (not programmatic scroll)
      setShouldAutoScroll(false);
    }
  }, [shouldAutoScroll]);

  // Scroll to bottom when messages change and auto-scroll is enabled
  // Uses debouncing to handle rapid streaming updates efficiently
  useEffect(() => {
    if (shouldAutoScroll && scrollViewRef.current) {
      // Clear any pending scroll timeout to debounce rapid updates
      if (scrollTimeoutRef.current) {
        clearTimeout(scrollTimeoutRef.current);
      }

      // Schedule a new scroll with a short delay to batch rapid updates
      scrollTimeoutRef.current = setTimeout(() => {
        // Double-check auto-scroll is still enabled before scrolling
        if (shouldAutoScrollRef.current && scrollViewRef.current) {
          scrollViewRef.current.scrollToEnd({ animated: true });
        }
      }, 50);
    }
  }, [messages, shouldAutoScroll]);

  // Cleanup timeouts on unmount
  useEffect(() => {
    return () => {
      if (scrollTimeoutRef.current) {
        clearTimeout(scrollTimeoutRef.current);
      }
      if (dragEndTimeoutRef.current) {
        clearTimeout(dragEndTimeoutRef.current);
      }
    };
  }, []);

  // Reset auto-scroll when session changes
  useEffect(() => {
    setShouldAutoScroll(true);
    // Scroll to bottom when switching sessions
    const timeoutId = setTimeout(() => {
      scrollViewRef.current?.scrollToEnd({ animated: false });
    }, 100);
    return () => clearTimeout(timeoutId);
  }, [sessionStore.currentSessionId]);

  const lastLoadedSessionIdRef = useRef<string | null>(null);

  // Load messages when currentSessionId changes (fixes #470)
  useEffect(() => {
    const currentSessionId = sessionStore.currentSessionId;

    if (lastLoadedSessionIdRef.current === currentSessionId) {
      return;
    }

    let currentSession = sessionStore.getCurrentSession();

    // If we have an existing session, always load its messages regardless of deletions
    if (currentSession) {
      lastLoadedSessionIdRef.current = currentSession.id;

      if (currentSession.messages.length > 0) {
        const chatMessages: ChatMessage[] = currentSession.messages.map(m => ({
          role: m.role,
          content: m.content,
          toolCalls: m.toolCalls,
          toolResults: m.toolResults,
        }));
        setMessages(chatMessages);
      } else {
        setMessages([]);
      }
      return;
    }

    // No current session - only auto-create if no deletions are in progress (fixes #571)
    // This prevents race conditions where a new session is created before the deletion completes
    if (sessionStore.deletingSessionIds.size > 0) {
      return;
    }

    currentSession = sessionStore.createNewSession();
    lastLoadedSessionIdRef.current = currentSession.id;

    // Reset expandedMessages on session switch to ensure consistent "final response expanded"
    // behavior per chat and prevent stale entries from affecting the new session
    setExpandedMessages({});

    if (currentSession.messages.length > 0) {
      const chatMessages: ChatMessage[] = currentSession.messages.map(m => ({
        role: m.role,
        content: m.content,
        toolCalls: m.toolCalls,
        toolResults: m.toolResults,
      }));
      setMessages(chatMessages);
    } else {
      setMessages([]);
    }
  }, [sessionStore.currentSessionId, sessionStore, sessionStore.deletingSessionIds.size]);

  const prevMessagesLengthRef = useRef(0);
  const prevSessionIdRef = useRef<string | null>(null);
  useEffect(() => {
    const currentSessionId = sessionStore.currentSessionId;

    // Don't save messages if the current session is being deleted (fixes #571)
    // Only skip if the current session is in the deleting set, not for any deletion
    if (currentSessionId && sessionStore.deletingSessionIds.has(currentSessionId)) {
      return;
    }

    const isSessionSwitch = prevSessionIdRef.current !== null && prevSessionIdRef.current !== currentSessionId;
    prevSessionIdRef.current = currentSessionId;

    if (isSessionSwitch) {
      prevMessagesLengthRef.current = messages.length;
      return;
    }

    if (messages.length > 0 && messages.length !== prevMessagesLengthRef.current) {
      sessionStore.setMessages(messages);
    }
    prevMessagesLengthRef.current = messages.length;
  }, [messages, sessionStore, sessionStore.currentSessionId, sessionStore.deletingSessionIds]);

  const toggleMessageExpansion = useCallback((index: number) => {
    setExpandedMessages(prev => ({ ...prev, [index]: !prev[index] }));
  }, []);

  // Auto-expand only the final assistant message (the last one in the conversation)
  // Tool call messages (intermediate assistant messages with tool calls) should be collapsed by default
  // When a new message arrives, collapse previous assistant messages with tool calls
  useEffect(() => {
    const lastAssistantIndex = messages.reduce((lastIdx, m, i) =>
      m.role === 'assistant' ? i : lastIdx, -1);

    if (lastAssistantIndex >= 0) {
      setExpandedMessages(prev => {
        const updated = { ...prev };
        // Collapse all previous assistant messages that have tool calls/results
        // Only the final assistant message should remain expanded
        messages.forEach((m, i) => {
          if (i < lastAssistantIndex && m.role === 'assistant' &&
              ((m.toolCalls?.length ?? 0) > 0 || (m.toolResults?.length ?? 0) > 0)) {
            updated[i] = false;
          }
        });
        // Expand the last assistant message
        updated[lastAssistantIndex] = true;
        return updated;
      });
    }
  }, [messages]);

  const [willCancel, setWillCancel] = useState(false);
  const startYRef = useRef<number | null>(null);

  const nativeSRUnavailableShownRef = useRef(false);

  const webRecognitionRef = useRef<any>(null);
  const webFinalRef = useRef<string>('');
  const liveTranscriptRef = useRef<string>('');
  const willCancelRef = useRef<boolean>(false);
  useEffect(() => { liveTranscriptRef.current = liveTranscript; }, [liveTranscript]);
  useEffect(() => { willCancelRef.current = willCancel; }, [willCancel]);

  const startingRef = useRef(false);
  const stoppingRef = useRef(false);
  const lastGrantTimeRef = useRef(0);
  const minHoldMs = 200;

  const userReleasedButtonRef = useRef(false);

  const handsFreeDebounceMs = 1500;
  const handsFreeDebounceRef = useRef<ReturnType<typeof setTimeout> | null>(null);
  const pendingHandsFreeFinalRef = useRef<string>('');

  const srEmitterRef = useRef<any>(null);
  const srSubsRef = useRef<any[]>([]);
  const nativeFinalRef = useRef<string>('');
  const cleanupNativeSubs = () => {
    srSubsRef.current.forEach((sub) => sub?.remove?.());
    srSubsRef.current = [];
  };
  useEffect(() => {
    return () => {
      cleanupNativeSubs();
      if (handsFreeDebounceRef.current) {
        clearTimeout(handsFreeDebounceRef.current);
      }
    };
  }, []);


  const convoRef = useRef<string | undefined>(undefined);

  const convertProgressToMessages = useCallback((update: AgentProgressUpdate): ChatMessage[] => {
    const messages: ChatMessage[] = [];
    console.log('[convertProgressToMessages] Processing update, steps:', update.steps?.length || 0, 'history:', update.conversationHistory?.length || 0, 'isComplete:', update.isComplete);

    if (update.steps && update.steps.length > 0) {
      let currentToolCalls: any[] = [];
      let currentToolResults: any[] = [];
      let thinkingContent = '';

      for (const step of update.steps) {
        const stepContent = step.content || step.llmContent;
        if (step.type === 'thinking' && stepContent) {
          thinkingContent = stepContent;
        } else if (step.type === 'tool_call') {
          if (step.toolCall) {
            currentToolCalls.push(step.toolCall);
          }
          if (step.toolResult) {
            currentToolResults.push(step.toolResult);
          }
        } else if (step.type === 'tool_result' && step.toolResult) {
          currentToolResults.push(step.toolResult);
        } else if (step.type === 'completion' && stepContent) {
          thinkingContent = stepContent;
        }
      }

      if (currentToolCalls.length > 0 || currentToolResults.length > 0 || thinkingContent) {
        messages.push({
          role: 'assistant',
          content: thinkingContent || (currentToolCalls.length > 0 ? 'Executing tools...' : ''),
          toolCalls: currentToolCalls.length > 0 ? currentToolCalls : undefined,
          toolResults: currentToolResults.length > 0 ? currentToolResults : undefined,
        });
      }
    }

    if (update.conversationHistory && update.conversationHistory.length > 0) {
      let currentTurnStartIndex = 0;
      for (let i = 0; i < update.conversationHistory.length; i++) {
        if (update.conversationHistory[i].role === 'user') {
          currentTurnStartIndex = i;
        }
      }

      const hasAssistantMessages = currentTurnStartIndex + 1 < update.conversationHistory.length;
      if (hasAssistantMessages) {
        messages.length = 0;

        for (let i = currentTurnStartIndex + 1; i < update.conversationHistory.length; i++) {
          const historyMsg = update.conversationHistory[i];
          messages.push({
            role: historyMsg.role === 'tool' ? 'assistant' : historyMsg.role,
            content: historyMsg.content || '',
            toolCalls: historyMsg.toolCalls,
            toolResults: historyMsg.toolResults,
          });
        }
      }
    }

    if (update.streamingContent?.text) {
      if (messages.length > 0 && messages[messages.length - 1].role === 'assistant') {
        messages[messages.length - 1].content = update.streamingContent.text;
      } else {
        messages.push({
          role: 'assistant',
          content: update.streamingContent.text,
        });
      }
    }

    return messages;
  }, []);

  // Get the current conversation ID for queue operations
  const currentConversationId = sessionStore.currentSessionId || 'default';

  // Get queued messages for the current conversation
  const queuedMessages = messageQueue.getQueue(currentConversationId);

  const send = async (text: string) => {
    if (!text.trim()) return;

    // If message queue is enabled and we're already responding, queue the message
    if (messageQueueEnabled && responding) {
      console.log('[ChatScreen] Agent busy, queuing message:', text);
      messageQueue.enqueue(currentConversationId, text);
      setInput('');
      return;
    }

    console.log('[ChatScreen] Sending message:', text);

    // Get client from connection manager (preserves connections across session switches)
    const client = getSessionClient();
    if (!client) {
      console.error('[ChatScreen] No client available for send');
      setDebugInfo('Error: No session available');
      return;
    }

    setDebugInfo(`Starting request to ${config.baseUrl}...`);
    // Clear any previous failed message when starting a new send
    setLastFailedMessage(null);

    const userMsg: ChatMessage = { role: 'user', content: text };
    const messageCountBeforeTurn = messages.length;
    setMessages((m) => [...m, userMsg, { role: 'assistant', content: 'Assistant is thinking...' }]);
    setResponding(true);

    // Generate a unique request ID for this request
    // This prevents cross-request race conditions on view-level state
    const thisRequestId = Date.now();
    // Note: We keep activeRequestIdRef for backward compatibility and view-level state,
    // but the primary "superseded" check now uses per-session tracking (PR review fix #13)
    activeRequestIdRef.current = thisRequestId;

    const currentSession = sessionStore.getCurrentSession();
    const serverConversationId = currentSession?.serverConversationId;

    console.log('[ChatScreen] Session info:', {
      sessionId: currentSession?.id,
      serverConversationId: serverConversationId || 'new',
      requestId: thisRequestId
    });

    setInput('');

    // Capture the session ID at request start to guard against session changes
    const requestSessionId = sessionStore.currentSessionId;

    // Mark this request as the latest for this session in the connection manager
    // and increment active request count
    // This enables per-session request tracking to prevent cross-session superseding (PR review fix #13)
    if (requestSessionId) {
      connectionManager.setLatestRequestId(requestSessionId, thisRequestId);
      connectionManager.incrementActiveRequests(requestSessionId);
    }

    try {
      let streamingText = '';

      const serverConversationId = sessionStore.getServerConversationId();
      console.log('[ChatScreen] Starting chat request with', messages.length + 1, 'messages, conversationId:', serverConversationId || 'new');
      setDebugInfo('Request sent, waiting for response...');

      const onProgress = (update: AgentProgressUpdate) => {
        // Guard: skip update if session has changed since request started
        // Use currentSessionIdRef.current to avoid stale closure issue (useSessions returns new object each render)
        if (currentSessionIdRef.current !== requestSessionId) {
          console.log('[ChatScreen] Session changed, skipping onProgress update');
          return;
        }
        // Guard: skip update if this request is no longer the latest one for this session
        // Uses per-session tracking to prevent cross-session sends from incorrectly superseding (PR review fix #13)
        if (requestSessionId && connectionManager.getLatestRequestId(requestSessionId) !== thisRequestId) {
          console.log('[ChatScreen] Request superseded within same session, skipping onProgress update');
          return;
        }
        const progressMessages = convertProgressToMessages(update);
        if (progressMessages.length > 0) {
          setMessages((m) => {
            const beforePlaceholder = m.slice(0, messageCountBeforeTurn + 1);
            const newMessages = [...beforePlaceholder, ...progressMessages];
            return newMessages;
          });
        }
      };

      const onToken = (tok: string) => {
        // Guard: skip update if session has changed since request started
        // Use currentSessionIdRef.current to avoid stale closure issue (useSessions returns new object each render)
        if (currentSessionIdRef.current !== requestSessionId) {
          console.log('[ChatScreen] Session changed, skipping onToken update');
          return;
        }
        // Guard: skip update if this request is no longer the latest one for this session
        // Uses per-session tracking to prevent cross-session sends from incorrectly superseding (PR review fix #13)
        if (requestSessionId && connectionManager.getLatestRequestId(requestSessionId) !== thisRequestId) {
          console.log('[ChatScreen] Request superseded within same session, skipping onToken update');
          return;
        }
        streamingText += tok;

        setMessages((m) => {
          const copy = [...m];
          for (let i = copy.length - 1; i >= 0; i--) {
            if (copy[i].role === 'assistant') {
              copy[i] = { ...copy[i], content: streamingText };
              break;
            }
          }
          return copy;
        });
      };

      const response = await client.chat([...messages, userMsg], onToken, onProgress, serverConversationId);
      const finalText = response.content || streamingText;
      console.log('[ChatScreen] Chat completed, conversationId:', response.conversationId);

      // Guard: skip UI updates if session has changed, BUT still persist to the original session
      // Use currentSessionIdRef.current to avoid stale closure issue (useSessions returns new object each render)
      const sessionChanged = currentSessionIdRef.current !== requestSessionId;
      if (sessionChanged) {
        console.log('[ChatScreen] Session changed during request, persisting to original session without UI update');
      } else {
        setDebugInfo(`Completed!`);
      }

      // Guard: skip final updates if this request is no longer the latest one for this session
      // This prevents older, superseded requests from clobbering messages when multiple sends occur within the same session
      // Uses per-session tracking to prevent cross-session sends from incorrectly superseding (PR review fix #13)
      // Note: This guard only applies when session hasn't changed - if session changed, we still want to persist
      const isLatestForSession = requestSessionId
        ? connectionManager.getLatestRequestId(requestSessionId) === thisRequestId
        : true;
      if (!sessionChanged && !isLatestForSession) {
        console.log('[ChatScreen] Request superseded within same session, skipping final message updates', {
          thisRequestId,
          latestRequestId: requestSessionId ? connectionManager.getLatestRequestId(requestSessionId) : 'no-session'
        });
        return;
      }

      // Save conversation ID to the appropriate session
      if (response.conversationId) {
        if (sessionChanged && requestSessionId) {
          await sessionStore.setServerConversationIdForSession(requestSessionId, response.conversationId);
        } else {
          await sessionStore.setServerConversationId(response.conversationId);
        }
      }

      if (response.conversationHistory && response.conversationHistory.length > 0) {
        console.log('[ChatScreen] Processing final conversationHistory:', response.conversationHistory.length, 'messages');
        console.log('[ChatScreen] ConversationHistory roles:', response.conversationHistory.map(m => m.role).join(', '));

        let currentTurnStartIndex = 0;
        for (let i = 0; i < response.conversationHistory.length; i++) {
          if (response.conversationHistory[i].role === 'user') {
            currentTurnStartIndex = i;
          }
        }
        console.log('[ChatScreen] currentTurnStartIndex:', currentTurnStartIndex);

        const newMessages: ChatMessage[] = [];
        for (let i = currentTurnStartIndex; i < response.conversationHistory.length; i++) {
          const historyMsg = response.conversationHistory[i];
          if (historyMsg.role === 'user') continue;

          newMessages.push({
            role: historyMsg.role === 'tool' ? 'assistant' : historyMsg.role,
            content: historyMsg.content || '',
            toolCalls: historyMsg.toolCalls,
            toolResults: historyMsg.toolResults,
          });
        }
        console.log('[ChatScreen] newMessages count:', newMessages.length);
        console.log('[ChatScreen] newMessages roles:', newMessages.map(m => `${m.role}(toolCalls:${m.toolCalls?.length || 0},toolResults:${m.toolResults?.length || 0})`).join(', '));
        console.log('[ChatScreen] messageCountBeforeTurn:', messageCountBeforeTurn);

        if (sessionChanged && requestSessionId) {
          // Only persist to background session if this is still the latest request for that session
          // This prevents an older request from overwriting newer history (PR review fix #14)
          if (isLatestForSession) {
            console.log('[ChatScreen] Persisting completed response to background session:', requestSessionId);
            // Build the final messages array: messages before this turn + user message + new assistant messages
            const messagesBeforeTurn = messages.slice(0, messageCountBeforeTurn);
            const finalMessages = [...messagesBeforeTurn, userMsg, ...newMessages];
            await sessionStore.setMessagesForSession(requestSessionId, finalMessages);
          } else {
            console.log('[ChatScreen] Skipping background persistence - request superseded within session:', {
              thisRequestId,
              latestRequestId: connectionManager.getLatestRequestId(requestSessionId)
            });
          }
        } else {
          // Normal case: update UI state (persistence happens via useEffect)
          setMessages((m) => {
            console.log('[ChatScreen] Current messages before update:', m.length);
            const beforePlaceholder = m.slice(0, messageCountBeforeTurn + 1);
            console.log('[ChatScreen] beforePlaceholder count:', beforePlaceholder.length);
            const result = [...beforePlaceholder, ...newMessages];
            console.log('[ChatScreen] Final messages count:', result.length);
            return result;
          });
        }
      } else if (finalText) {
        console.log('[ChatScreen] FALLBACK: No conversationHistory, using finalText only. response.conversationHistory:', response.conversationHistory);
        if (sessionChanged && requestSessionId) {
          // Only persist to background session if this is still the latest request for that session
          // This prevents an older request from overwriting newer history (PR review fix #14)
          if (isLatestForSession) {
            console.log('[ChatScreen] Persisting fallback response to background session:', requestSessionId);
            const messagesBeforeTurn = messages.slice(0, messageCountBeforeTurn);
            const finalMessages = [...messagesBeforeTurn, userMsg, { role: 'assistant' as const, content: finalText }];
            await sessionStore.setMessagesForSession(requestSessionId, finalMessages);
          } else {
            console.log('[ChatScreen] Skipping fallback background persistence - request superseded within session:', {
              thisRequestId,
              latestRequestId: connectionManager.getLatestRequestId(requestSessionId)
            });
          }
        } else {
          // Normal case: update UI state
          setMessages((m) => {
            const copy = [...m];
            for (let i = copy.length - 1; i >= 0; i--) {
              if (copy[i].role === 'assistant') {
                copy[i] = { ...copy[i], content: finalText };
                break;
              }
            }
            return copy;
          });
        }
      } else {
        console.log('[ChatScreen] WARNING: No conversationHistory and no finalText!');
      }

      // Note: Removed duplicate setServerConversationId call that was after the message handling
      // The conversation ID is now saved once at the beginning of this block

      if (!sessionChanged && finalText && config.ttsEnabled !== false) {
        const processedText = preprocessTextForTTS(finalText);
        Speech.speak(processedText, { language: 'en-US' });
      }
    } catch (e: any) {
      console.error('[ChatScreen] Chat error:', e);
      console.error('[ChatScreen] Error details:', {
        message: e.message,
        stack: e.stack,
        name: e.name
      });

      // Guard: skip error message if session has changed since request started
      // Use currentSessionIdRef.current to avoid stale closure issue (useSessions returns new object each render)
      if (currentSessionIdRef.current !== requestSessionId) {
        console.log('[ChatScreen] Session changed during request, skipping error message');
        return;
      }

      // Guard: skip error handling if this request is no longer the active one
      // This prevents a superseded request from surfacing a retry banner for an older send
      if (activeRequestIdRef.current !== thisRequestId) {
        console.log('[ChatScreen] Request superseded, skipping error handling', {
          thisRequestId,
          activeRequestId: activeRequestIdRef.current
        });
        return;
      }

      const recoveryState = connectionState;
      let errorMessage = e.message;

      if (recoveryState?.status === 'failed') {
        errorMessage = `Connection failed after ${recoveryState.retryCount} retries. ${recoveryState.lastError || ''}`;
      } else if (recoveryState?.status === 'reconnecting') {
        errorMessage = `Connection lost. Attempted ${recoveryState.retryCount} reconnections. ${e.message}`;
      }

      // Save the failed message for retry
      setLastFailedMessage(text);

      // Check if there's partial content we can show
      const partialContent = client.getPartialContent();
      const hasPartialContent = partialContent && partialContent.length > 0;

      setDebugInfo(`Error: ${errorMessage}`);
      // Update the in-flight assistant message instead of appending a new one
      // This avoids duplicating the "Assistant is thinking..." message and ensures
      // the retry pop logic removes the correct items
      setMessages((m) => {
        const errorContent = hasPartialContent
          ? `${partialContent}\n\n---\n⚠️ Connection lost. Partial response shown above.\n\nError: ${errorMessage}`
          : `Error: ${errorMessage}\n\nTip: Check your internet connection and tap "Retry" to try again.`;
        // Find and update the last assistant message instead of appending
        const copy = [...m];
        for (let i = copy.length - 1; i >= 0; i--) {
          if (copy[i].role === 'assistant') {
            copy[i] = { ...copy[i], content: errorContent };
            break;
          }
        }
        return copy;
      });
    } finally {
      console.log('[ChatScreen] Chat request finished, requestId:', thisRequestId);

      // Decrement active request count in the connection manager
      if (requestSessionId) {
        connectionManager.decrementActiveRequests(requestSessionId);
      }

      // Only reset UI states if:
      // 1. This request is still the latest one for its session (per-session tracking, PR review fix #13)
      // 2. We're still on the same session (prevents background completions from affecting other sessions)
      // This addresses PR review comments #10 and #13
      const isLatestForThisSession = requestSessionId
        ? connectionManager.getLatestRequestId(requestSessionId) === thisRequestId
        : true;
      const isCurrentSession = currentSessionIdRef.current === requestSessionId;

      if (isLatestForThisSession && isCurrentSession) {
        setResponding(false);
        setConnectionState(null);
        // Guard the setTimeout callback: only clear debugInfo if this request
        // is still the latest one when the timeout fires. This prevents an
        // old request's delayed clear from wiping debug info for a newer request.
        const capturedRequestId = thisRequestId;
        const capturedSessionId = requestSessionId;
        setTimeout(() => {
          const stillLatest = capturedSessionId
            ? connectionManager.getLatestRequestId(capturedSessionId) === capturedRequestId
            : true;
          if (stillLatest && currentSessionIdRef.current === capturedSessionId) {
            setDebugInfo('');
          }
        }, 5000);

        // Process next queued message if any
        if (messageQueueEnabled) {
          const nextMessage = messageQueue.peek(currentConversationId);
          if (nextMessage) {
            console.log('[ChatScreen] Processing next queued message:', nextMessage.id);
            messageQueue.markProcessing(currentConversationId, nextMessage.id);
            // Use setTimeout to avoid recursive call stack issues
            setTimeout(() => {
              processQueuedMessage(nextMessage);
            }, 100);
          }
        }
      } else {
        console.log('[ChatScreen] Skipping finally state resets:', {
          thisRequestId,
          latestRequestId: requestSessionId ? connectionManager.getLatestRequestId(requestSessionId) : 'no-session',
          requestSessionId,
          currentSessionId: currentSessionIdRef.current,
          reason: !isLatestForThisSession ? 'newer request is active for this session' : 'session changed'
        });
      }
    }
  };

  // Process a queued message (similar to send but handles queue state)
  const processQueuedMessage = async (queuedMsg: { id: string; text: string }) => {
    const text = queuedMsg.text;
    if (!text.trim()) {
      messageQueue.markProcessed(currentConversationId, queuedMsg.id);
      return;
    }

    console.log('[ChatScreen] Processing queued message:', queuedMsg.id, text);

    // Get client from connection manager (preserves connections across session switches)
    const client = getSessionClient();
    if (!client) {
      console.error('[ChatScreen] No client available for processing queued message');
      messageQueue.markFailed(currentConversationId, queuedMsg.id, 'No session available');
      setDebugInfo('Error: No session available');
      return;
    }

    setDebugInfo(`Processing queued message...`);

    const userMsg: ChatMessage = { role: 'user', content: text };
    // Use ref to get latest messages to avoid stale closure when called via setTimeout (PR review fix)
    const currentMessages = messagesRef.current;
    const messageCountBeforeTurn = currentMessages.length;
    setMessages((m) => [...m, userMsg, { role: 'assistant', content: 'Assistant is thinking...' }]);
    setResponding(true);

    const thisRequestId = Date.now();
    activeRequestIdRef.current = thisRequestId;

    const currentSession = sessionStore.getCurrentSession();
    const serverConversationId = currentSession?.serverConversationId;

    const requestSessionId = sessionStore.currentSessionId;

    try {
      let streamingText = '';

      const onProgress = (update: AgentProgressUpdate) => {
        if (sessionStore.currentSessionId !== requestSessionId) return;
        if (activeRequestIdRef.current !== thisRequestId) return;
        const progressMessages = convertProgressToMessages(update);
        if (progressMessages.length > 0) {
          setMessages((m) => {
            const beforePlaceholder = m.slice(0, messageCountBeforeTurn + 1);
            return [...beforePlaceholder, ...progressMessages];
          });
        }
      };

      const onToken = (tok: string) => {
        if (sessionStore.currentSessionId !== requestSessionId) return;
        if (activeRequestIdRef.current !== thisRequestId) return;
        streamingText += tok;
        setMessages((m) => {
          const copy = [...m];
          for (let i = copy.length - 1; i >= 0; i--) {
            if (copy[i].role === 'assistant') {
              copy[i] = { ...copy[i], content: streamingText };
              break;
            }
          }
          return copy;
        });
      };

      const response = await client.chat([...currentMessages, userMsg], onToken, onProgress, serverConversationId);
      const finalText = response.content || streamingText;

      // Early exit guards - finalize queue status before returning to prevent stuck 'processing' items
      if (sessionStore.currentSessionId !== requestSessionId) {
        // Session changed - mark as failed so user can retry in correct session
        messageQueue.markFailed(currentConversationId, queuedMsg.id, 'Session changed during processing');
        return;
      }
      if (activeRequestIdRef.current !== thisRequestId) {
        // Request superseded - mark as failed so user can retry
        messageQueue.markFailed(currentConversationId, queuedMsg.id, 'Request superseded');
        return;
      }

      if (response.conversationId) {
        await sessionStore.setServerConversationId(response.conversationId);
      }

      if (response.conversationHistory && response.conversationHistory.length > 0) {
        let currentTurnStartIndex = 0;
        for (let i = 0; i < response.conversationHistory.length; i++) {
          if (response.conversationHistory[i].role === 'user') {
            currentTurnStartIndex = i;
          }
        }

        const newMessages: ChatMessage[] = [];
        for (let i = currentTurnStartIndex; i < response.conversationHistory.length; i++) {
          const historyMsg = response.conversationHistory[i];
          if (historyMsg.role === 'user') continue;
          newMessages.push({
            role: historyMsg.role === 'tool' ? 'assistant' : historyMsg.role,
            content: historyMsg.content || '',
            toolCalls: historyMsg.toolCalls,
            toolResults: historyMsg.toolResults,
          });
        }

        setMessages((m) => {
          const beforePlaceholder = m.slice(0, messageCountBeforeTurn + 1);
          return [...beforePlaceholder, ...newMessages];
        });
      } else if (finalText) {
        setMessages((m) => {
          const copy = [...m];
          for (let i = copy.length - 1; i >= 0; i--) {
            if (copy[i].role === 'assistant') {
              copy[i] = { ...copy[i], content: finalText };
              break;
            }
          }
          return copy;
        });
      }

      if (finalText && config.ttsEnabled !== false) {
        const processedText = preprocessTextForTTS(finalText);
        Speech.speak(processedText, { language: 'en-US' });
      }

      // Mark as processed on success
      messageQueue.markProcessed(currentConversationId, queuedMsg.id);
    } catch (e: any) {
      console.error('[ChatScreen] Queued message error:', e);
      messageQueue.markFailed(currentConversationId, queuedMsg.id, e.message || 'Unknown error');
      setMessages((m) => [...m, { role: 'assistant', content: `Error: ${e.message}` }]);
    } finally {
      if (activeRequestIdRef.current === thisRequestId) {
        setResponding(false);
        setConnectionState(null);
        setTimeout(() => {
          if (activeRequestIdRef.current === thisRequestId) {
            setDebugInfo('');
          }
        }, 5000);

        // Process next queued message if any
        const nextMessage = messageQueue.peek(currentConversationId);
        if (nextMessage) {
          console.log('[ChatScreen] Processing next queued message:', nextMessage.id);
          messageQueue.markProcessing(currentConversationId, nextMessage.id);
          setTimeout(() => {
            processQueuedMessage(nextMessage);
          }, 100);
        }
      }
    }
  };

  const ensureWebRecognizer = () => {
    if (Platform.OS !== 'web') return false;
    // @ts-ignore
    const SRClass = (window as any).SpeechRecognition || (window as any).webkitSpeechRecognition;
    if (!SRClass) {
      console.warn('[Voice] Web Speech API not available (use Chrome/Edge over HTTPS).');
      return false;
    }
    if (!webRecognitionRef.current) {
      const rec = new SRClass();
      rec.lang = 'en-US';
      rec.interimResults = true;
      rec.continuous = true;
      rec.onstart = () => {};
      rec.onerror = (ev: any) => {
        console.error('[Voice] Web recognition error:', ev?.error || ev);
      };
      rec.onresult = (ev: any) => {
        let interim = '';
        let finalText = '';
        for (let i = ev.resultIndex; i < ev.results.length; i++) {
          const res = ev.results[i];
          const txt = res[0]?.transcript || '';
          if (res.isFinal) finalText += txt;
          else interim += txt;
        }
        if (interim) setLiveTranscript(interim);
        if (finalText) {
          if (handsFreeRef.current) {
            if (handsFreeDebounceRef.current) {
              clearTimeout(handsFreeDebounceRef.current);
            }
            const final = finalText.trim();
            if (final) {
              pendingHandsFreeFinalRef.current = pendingHandsFreeFinalRef.current
                ? `${pendingHandsFreeFinalRef.current} ${final}`
                : final;
              handsFreeDebounceRef.current = setTimeout(() => {
                const toSend = pendingHandsFreeFinalRef.current.trim();
                pendingHandsFreeFinalRef.current = '';
                webFinalRef.current = '';
                setLiveTranscript('');
                if (toSend) send(toSend);
              }, handsFreeDebounceMs);
            }
          } else {
            webFinalRef.current += finalText;
          }
        }
      };
      rec.onend = () => {
        if (handsFreeDebounceRef.current) {
          clearTimeout(handsFreeDebounceRef.current);
          handsFreeDebounceRef.current = null;
        }

        if (!handsFreeRef.current && !userReleasedButtonRef.current && webRecognitionRef.current) {
          try {
            webRecognitionRef.current.start();
            return;
          } catch (restartErr) {
            console.warn('[Voice] Failed to restart web recognition after voice break:', restartErr);
            setListening(false);
            setLiveTranscript('');
            const accumulatedText = (webFinalRef.current || '').trim() || (liveTranscriptRef.current || '').trim();
            if (accumulatedText) {
              setInput((t) => (t ? `${t} ${accumulatedText}` : accumulatedText));
            }
            webFinalRef.current = '';
            pendingHandsFreeFinalRef.current = '';
            return;
          }
        }

        const finalText = (pendingHandsFreeFinalRef.current || webFinalRef.current || '').trim() || (liveTranscriptRef.current || '').trim();
        pendingHandsFreeFinalRef.current = '';
        setListening(false);
        setLiveTranscript('');
        const willEdit = willCancelRef.current;
        if (!handsFreeRef.current && finalText) {
          if (willEdit) setInput((t) => (t ? `${t} ${finalText}` : finalText));
          else send(finalText);
        } else if (handsFreeRef.current && finalText) {
          send(finalText);
        }
        webFinalRef.current = '';
      };
      webRecognitionRef.current = rec;
    }
    return true;
  };

  const startRecording = async (e?: GestureResponderEvent) => {
    if (startingRef.current || listening) {
      return;
    }
    startingRef.current = true;
    try {
      setWillCancel(false);
      setLiveTranscript('');
      setListening(true);
      nativeFinalRef.current = '';
      pendingHandsFreeFinalRef.current = '';
      userReleasedButtonRef.current = false;
      if (handsFreeDebounceRef.current) {
        clearTimeout(handsFreeDebounceRef.current);
        handsFreeDebounceRef.current = null;
      }
      if (e) startYRef.current = e.nativeEvent.pageY;

      if (Platform.OS !== 'web') {
        try {
          const SR: any = await import('expo-speech-recognition');
          if (SR?.ExpoSpeechRecognitionModule?.start) {
            if (!srEmitterRef.current) {
              srEmitterRef.current = new EventEmitter(SR.ExpoSpeechRecognitionModule);
            }
            cleanupNativeSubs();
            const subResult = srEmitterRef.current.addListener('result', (event: any) => {
              const t = event?.results?.[0]?.transcript ?? event?.text ?? event?.transcript ?? '';
              if (t) setLiveTranscript(t);
              if (event?.isFinal && t) {
                if (handsFreeRef.current) {
                  if (handsFreeDebounceRef.current) {
                    clearTimeout(handsFreeDebounceRef.current);
                  }
                  const final = t.trim();
                  if (final) {
                    pendingHandsFreeFinalRef.current = pendingHandsFreeFinalRef.current
                      ? `${pendingHandsFreeFinalRef.current} ${final}`
                      : final;
                    handsFreeDebounceRef.current = setTimeout(() => {
                      const toSend = pendingHandsFreeFinalRef.current.trim();
                      pendingHandsFreeFinalRef.current = '';
                      nativeFinalRef.current = '';
                      setLiveTranscript('');
                      if (toSend) send(toSend);
                    }, handsFreeDebounceMs);
                  }
                } else {
                  nativeFinalRef.current = nativeFinalRef.current
                    ? `${nativeFinalRef.current} ${t}`
                    : t;
                }
              }
            });
            const subError = srEmitterRef.current.addListener('error', (event: any) => {
              console.error('[Voice] Native recognition error:', JSON.stringify(event));
            });
            const subEnd = srEmitterRef.current.addListener('end', async () => {
              if (handsFreeDebounceRef.current) {
                clearTimeout(handsFreeDebounceRef.current);
                handsFreeDebounceRef.current = null;
              }

              if (!handsFreeRef.current && !userReleasedButtonRef.current) {
                try {
                  const SR: any = await import('expo-speech-recognition');
                  if (SR?.ExpoSpeechRecognitionModule?.start) {
                    SR.ExpoSpeechRecognitionModule.start({
                      lang: 'en-US',
                      interimResults: true,
                      continuous: true,
                      volumeChangeEventOptions: { enabled: false, intervalMillis: 250 }
                    });
                    return;
                  }
                } catch (restartErr) {
                  console.warn('[Voice] Failed to restart recognition after voice break:', restartErr);
                  setListening(false);
                  setLiveTranscript('');
                  const accumulatedText = (nativeFinalRef.current || '').trim() || (liveTranscriptRef.current || '').trim();
                  if (accumulatedText) {
                    setInput((t) => (t ? `${t} ${accumulatedText}` : accumulatedText));
                  }
                  nativeFinalRef.current = '';
                  pendingHandsFreeFinalRef.current = '';
                  return;
                }
              }

              setListening(false);
              const finalText = (pendingHandsFreeFinalRef.current || nativeFinalRef.current || liveTranscriptRef.current || '').trim();
              pendingHandsFreeFinalRef.current = '';
              setLiveTranscript('');
              const willEdit = willCancelRef.current;
              if (!handsFreeRef.current && finalText) {
                if (willEdit) setInput((t) => (t ? `${t} ${finalText}` : finalText));
                else send(finalText);
              } else if (handsFreeRef.current && finalText) {
                send(finalText);
              }
              nativeFinalRef.current = '';
            });
            srSubsRef.current.push(subResult, subError, subEnd);

            try {
              const perm = await SR.ExpoSpeechRecognitionModule.getPermissionsAsync();
              if (!perm?.granted) {
                const req = await SR.ExpoSpeechRecognitionModule.requestPermissionsAsync();
                if (!req?.granted) {
                  console.warn('[Voice] microphone/speech permission not granted; aborting');
                  setListening(false);
                  startingRef.current = false;
                  return;
                }
              }
            } catch (perr) {
              console.error('[Voice] Permission check/request failed:', perr);
            }

            try {
              SR.ExpoSpeechRecognitionModule.start({
                lang: 'en-US',
                interimResults: true,
                continuous: true,
                volumeChangeEventOptions: { enabled: handsFreeRef.current, intervalMillis: 250 }
              });
            } catch (serr) {
              console.error('[Voice] Native start error:', serr);
              setListening(false);
            }
            startingRef.current = false;
            return;
          }
        } catch (err) {
          const errorMsg = (err as any)?.message || String(err);
          console.warn('[Voice] Native SR unavailable (likely Expo Go):', errorMsg);

          if (!nativeSRUnavailableShownRef.current && errorMsg.includes('ExpoSpeechRecognition')) {
            nativeSRUnavailableShownRef.current = true;
            setListening(false);
            startingRef.current = false;
            Alert.alert(
              'Development Build Required',
              'Speech recognition requires a development build. Expo Go does not support native modules like expo-speech-recognition.\n\nRun "npx expo run:android" or "npx expo run:ios" to build and install the development app.',
              [{ text: 'OK' }]
            );
            return;
          }
        }
      }

      if (ensureWebRecognizer()) {
        try {
          webFinalRef.current = '';
          pendingHandsFreeFinalRef.current = '';
          if (webRecognitionRef.current) {
            try { webRecognitionRef.current.continuous = true; } catch {}
          }
          webRecognitionRef.current?.start();
          startingRef.current = false;
        } catch (err) {
          console.error('[Voice] Web start error:', err);
          setListening(false);
          startingRef.current = false;
        }
      } else {
        setListening(false);
        startingRef.current = false;
      }
    } catch (err) {
      console.error('[Voice] startRecording error:', err);
      setListening(false);
      startingRef.current = false;
    }
  };

  const stopRecordingAndHandle = async () => {
    if (stoppingRef.current) {
      return;
    }
    stoppingRef.current = true;
    userReleasedButtonRef.current = true;
    try {
      const hasWeb = Platform.OS === 'web' && webRecognitionRef.current;
      if (!listening && !hasWeb) {
        return;
      }

      if (Platform.OS !== 'web') {
        try {
          const SR: any = await import('expo-speech-recognition');
          if (SR?.ExpoSpeechRecognitionModule?.stop) {
            SR.ExpoSpeechRecognitionModule.stop();
          }
        } catch (err) {
          console.warn('[Voice] Native stop unavailable (likely Expo Go):', (err as any)?.message || err);
        }
      }

      if (Platform.OS === 'web' && webRecognitionRef.current) {
        try {
          webRecognitionRef.current.stop();
        } catch (err) {
          console.error('[Voice] Web stop error:', err);
          setListening(false);
        }
      }
    } catch (err) {
      console.error('[Voice] stopRecording error:', err);
      setListening(false);
    } finally {
      startYRef.current = null;
      setWillCancel(false);
      stoppingRef.current = false;
    }
  };


  return (
    <KeyboardAvoidingView
      style={{ flex: 1, backgroundColor: theme.colors.background }}
      behavior={Platform.OS === 'ios' ? 'padding' : 'height'}
      keyboardVerticalOffset={headerHeight}
    >
      <View style={{ flex: 1 }}>
        <ScrollView
          ref={scrollViewRef}
          style={{ flex: 1, padding: spacing.lg, backgroundColor: theme.colors.background }}
          contentContainerStyle={{ paddingBottom: insets.bottom }}
          keyboardShouldPersistTaps="handled"
          contentInsetAdjustmentBehavior="automatic"
          onScroll={handleScroll}
          onScrollBeginDrag={handleScrollBeginDrag}
          onScrollEndDrag={handleScrollEndDrag}
          scrollEventThrottle={16}
        >
          {messages.map((m, i) => {
            const shouldCollapse = shouldCollapseMessage(m.content, m.toolCalls, m.toolResults);
            // expandedMessages is auto-updated via useEffect to expand the last assistant message
            // and persist the expansion state so it doesn't collapse when new messages arrive
            const isExpanded = expandedMessages[i] ?? false;
            const roleIcon = getRoleIcon(m.role as 'user' | 'assistant' | 'tool');
            const roleLabel = getRoleLabel(m.role as 'user' | 'assistant' | 'tool');

            const toolCallCount = m.toolCalls?.length ?? 0;
            const toolResultCount = m.toolResults?.length ?? 0;
            const hasToolResults = toolResultCount > 0;
            const allSuccess = hasToolResults && m.toolResults!.every(r => r.success);
            const hasErrors = hasToolResults && m.toolResults!.some(r => !r.success);
            // isPending is true when there are more tool calls than results (including partial completion)
            const isPending = toolCallCount > 0 && toolCallCount > toolResultCount;

            const toolPreview = !isExpanded && m.toolCalls && m.toolCalls.length > 0 && m.toolCalls[0]?.arguments
              ? formatArgumentsPreview(m.toolCalls[0].arguments)
              : null;

            return (
              <View
                key={i}
                style={[
                  styles.msg,
                  m.role === 'user' ? styles.user : styles.assistant,
                ]}
              >
                {/* Clickable header for expand/collapse */}
                <Pressable
                  onPress={shouldCollapse ? () => toggleMessageExpansion(i) : undefined}
                  disabled={!shouldCollapse}
                  accessibilityRole={shouldCollapse ? 'button' : undefined}
                  accessibilityHint={
                    shouldCollapse
                      ? (isExpanded ? 'Collapse message' : 'Expand message')
                      : undefined
                  }
                  accessibilityState={shouldCollapse ? { expanded: isExpanded } : undefined}
                  style={({ pressed }) => [
                    styles.messageHeader,
                    shouldCollapse && styles.messageHeaderClickable,
                    shouldCollapse && pressed && styles.messageHeaderPressed,
                  ]}
                >
                  <Text style={styles.roleIcon} accessibilityLabel={roleLabel}>
                    {roleIcon}
                  </Text>
                  {(m.toolCalls?.length ?? 0) > 0 && (
                    <View style={[
                      styles.toolBadgeSmall,
                      isPending && styles.toolBadgePending,
                      allSuccess && styles.toolBadgeSuccess,
                      hasErrors && styles.toolBadgeError,
                    ]}>
                      <Text style={[
                        styles.toolBadgeSmallText,
                        isPending && styles.toolBadgePendingText,
                        allSuccess && styles.toolBadgeSuccessText,
                        hasErrors && styles.toolBadgeErrorText,
                      ]}>
                        {isPending ? '⏳ ' : allSuccess ? '✓ ' : hasErrors ? '✗ ' : ''}
                        {m.toolCalls!.map(tc => tc.name).join(', ')}
                      </Text>
                    </View>
                  )}
                  {shouldCollapse && (
                    <View style={styles.expandButton}>
                      <Text style={styles.expandButtonText}>
                        {isExpanded ? '▲' : '▼'}
                      </Text>
                    </View>
                  )}
                </Pressable>

                {m.role === 'assistant' && (!m.content || m.content.length === 0) && !m.toolCalls && !m.toolResults ? (
                  <View style={{ flexDirection: 'row', alignItems: 'center', gap: 8 }}>
                    <Image
                      source={isDark ? darkSpinner : lightSpinner}
                      style={{ width: 20, height: 20 }}
                      resizeMode="contain"
                    />
                    <Text style={{ color: theme.colors.foreground }}>Assistant is thinking</Text>
                  </View>
                ) : (
                  <>
                    {m.content ? (
                      isExpanded || !shouldCollapse ? (
                        <MarkdownRenderer content={m.content} />
                      ) : (
                        <Text
                          style={{ color: theme.colors.foreground }}
                          numberOfLines={COLLAPSED_LINES}
                        >
                          {m.content}
                        </Text>
                      )
                    ) : null}

                    {/* Unified Tool Execution Display - show when there are toolCalls OR toolResults */}
                    {((m.toolCalls?.length ?? 0) > 0 || (m.toolResults?.length ?? 0) > 0) && (
                      <View style={[
                        styles.toolExecutionCard,
                        isPending && styles.toolExecutionPending,
                        allSuccess && styles.toolExecutionSuccess,
                        hasErrors && styles.toolExecutionError,
                      ]}>
                        {/* Collapsed view - show preview */}
                        {!isExpanded && (
                          <View style={styles.toolExecutionCollapsed}>
                            {toolPreview && (
                              <Text style={styles.collapsedToolPreview} numberOfLines={1}>
                                {toolPreview}
                              </Text>
                            )}
                            {hasToolResults && (
                              <Text style={[
                                styles.collapsedToolText,
                                allSuccess && styles.collapsedToolTextSuccess,
                                hasErrors && styles.collapsedToolTextError,
                              ]}>
                                {getToolResultsSummary(m.toolResults!)}
                              </Text>
                            )}
                          </View>
                        )}

                        {/* Expanded view - show full details */}
                        {isExpanded && (
                          <>
                            {/* Call Parameters Section - only show if there are toolCalls */}
                            {(m.toolCalls?.length ?? 0) > 0 && (
                              <View style={styles.toolParamsSection}>
                                <Text style={styles.toolParamsSectionTitle}>Call Parameters</Text>
                                {m.toolCalls!.map((toolCall, idx) => (
                                  <View key={idx} style={styles.toolCallCard}>
                                    <Text style={styles.toolName}>{toolCall.name}</Text>
                                    {toolCall.arguments && (
                                      <ScrollView style={styles.toolParamsScroll} nestedScrollEnabled>
                                        <Text style={styles.toolParamsCode}>
                                          {formatToolArguments(toolCall.arguments)}
                                        </Text>
                                      </ScrollView>
                                    )}
                                  </View>
                                ))}
                              </View>
                            )}

                            {/* Response Section */}
                            <View style={[
                              styles.toolResponseSection,
                              isPending && styles.toolResponsePending,
                              allSuccess && styles.toolResponseSuccess,
                              hasErrors && styles.toolResponseError,
                            ]}>
                              <Text style={styles.toolResponseSectionTitle}>Response</Text>
                              {/* Show any received results first, even if more are pending */}
                              {(m.toolResults ?? []).map((result, idx) => (
                                <View key={idx} style={styles.toolResultItem}>
                                  <View style={styles.toolResultHeader}>
                                    <Text style={[
                                      styles.toolResultBadge,
                                      result.success ? styles.toolResultBadgeSuccess : styles.toolResultBadgeError
                                    ]}>
                                      {result.success ? '✅ Success' : '❌ Error'}
                                    </Text>
                                  </View>
                                  <ScrollView style={styles.toolResultScroll} nestedScrollEnabled>
                                    <Text style={styles.toolResultCode}>
                                      {result.content || 'No content returned'}
                                    </Text>
                                  </ScrollView>
                                  {result.error && (
                                    <View style={styles.toolResultErrorSection}>
                                      <Text style={styles.toolResultErrorLabel}>Error:</Text>
                                      <Text style={styles.toolResultErrorText}>{result.error}</Text>
                                    </View>
                                  )}
                                </View>
                              ))}
                              {/* Show waiting indicator if more tool calls are pending */}
                              {isPending && (
                                <Text style={styles.toolResponsePendingText}>
                                  ⏳ Waiting for {toolCallCount - toolResultCount} more response{toolCallCount - toolResultCount > 1 ? 's' : ''}...
                                </Text>
                              )}
                              {/* Show message if no results yet at all */}
                              {toolResultCount === 0 && !isPending && (
                                <Text style={styles.toolResponsePendingText}>No responses received</Text>
                              )}
                            </View>
                          </>
                        )}
                      </View>
                    )}
                  </>
                )}
              </View>
            );
          })}
          {connectionState && connectionState.status === 'reconnecting' && (
            <View style={styles.connectionBanner}>
              <ActivityIndicator size="small" color="#f59e0b" style={{ marginRight: spacing.sm }} />
              <Text style={styles.connectionBannerText}>
                {formatConnectionStatus(connectionState)}
              </Text>
            </View>
          )}
          {debugInfo && (
            <View style={styles.debugInfo}>
              <Text style={styles.debugText}>{debugInfo}</Text>
            </View>
          )}
        </ScrollView>
        {/* Scroll to bottom button - appears when user scrolls up */}
        {!shouldAutoScroll && (
          <TouchableOpacity
            style={[styles.scrollToBottomButton, { bottom: 80 + insets.bottom }]}
            onPress={() => {
              setShouldAutoScroll(true);
              scrollViewRef.current?.scrollToEnd({ animated: true });
            }}
            activeOpacity={0.8}
            accessibilityRole="button"
            accessibilityLabel="Scroll to bottom"
            accessibilityHint="Scrolls to the latest messages"
          >
            <Text style={styles.scrollToBottomText}>↓</Text>
          </TouchableOpacity>
        )}
        {listening && (
          <View style={[styles.overlay, { bottom: 72 + insets.bottom }]} pointerEvents="none">
            <Text style={styles.overlayText}>
              {handsFree ? 'Listening...' : (willCancel ? 'Release to edit' : 'Release to send')}
            </Text>
            {!!liveTranscript && (
              <Text style={styles.overlayTranscript} numberOfLines={2}>
                {liveTranscript}
              </Text>
            )}
          </View>
        )}
<<<<<<< HEAD
        {/* Message Queue Panel */}
        {messageQueueEnabled && queuedMessages.length > 0 && (
          <View style={{ paddingHorizontal: spacing.md, paddingTop: spacing.sm }}>
            <MessageQueuePanel
              conversationId={currentConversationId}
              messages={queuedMessages}
              onRemove={(messageId) => messageQueue.removeFromQueue(currentConversationId, messageId)}
              onUpdate={(messageId, text) => messageQueue.updateText(currentConversationId, messageId, text)}
              onRetry={(messageId) => {
                messageQueue.resetToPending(currentConversationId, messageId);
                // If not already processing, trigger queue processing
                if (!responding) {
                  const nextMessage = messageQueue.peek(currentConversationId);
                  if (nextMessage) {
                    console.log('[ChatScreen] onRetry: Processing queue while idle, next message:', nextMessage.id);
                    messageQueue.markProcessing(currentConversationId, nextMessage.id);
                    setTimeout(() => {
                      processQueuedMessage(nextMessage);
                    }, 100);
                  }
                }
              }}
              onClear={() => messageQueue.clearQueue(currentConversationId)}
            />
=======
        {/* Connection status banner - shows when reconnecting */}
        {connectionState && connectionState.status === 'reconnecting' && (
          <View style={[styles.connectionBanner, styles.connectionBannerReconnecting]}>
            <View style={styles.connectionBannerContent}>
              <Text style={styles.connectionBannerIcon}>🔄</Text>
              <View style={styles.connectionBannerTextContainer}>
                <Text style={styles.connectionBannerText}>
                  Reconnecting... (attempt {connectionState.retryCount})
                </Text>
                {connectionState.lastError && (
                  <Text style={styles.connectionBannerSubtext} numberOfLines={1}>
                    {connectionState.lastError}
                  </Text>
                )}
              </View>
            </View>
          </View>
        )}
        {/* Retry banner - shows when there's a failed message that can be retried */}
        {lastFailedMessage && !responding && (
          <View style={[styles.connectionBanner, styles.connectionBannerFailed]}>
            <View style={styles.connectionBannerContent}>
              <Text style={styles.connectionBannerIcon}>⚠️</Text>
              <View style={styles.connectionBannerTextContainer}>
                <Text style={styles.connectionBannerText}>Message failed to send</Text>
                <Text style={styles.connectionBannerSubtext} numberOfLines={1}>
                  Tap retry to try again
                </Text>
              </View>
              <TouchableOpacity
                style={styles.retryButton}
                onPress={async () => {
                  const messageToRetry = lastFailedMessage;
                  setLastFailedMessage(null);

                  // Use the recovery conversation ID if available, so the retry resumes
                  // the same server-created conversation when the first attempt failed mid-stream
                  const recoveryConversationId = client.getRecoveryConversationId();
                  if (recoveryConversationId) {
                    console.log('[ChatScreen] Retry: Using recovery conversationId:', recoveryConversationId);
                    await sessionStore.setServerConversationId(recoveryConversationId);
                  }

                  // Remove the last error message before retrying
                  setMessages((m) => {
                    // Remove the last assistant message (error) and user message
                    const newMessages = [...m];
                    if (newMessages.length >= 2) {
                      newMessages.pop(); // Remove error message
                      newMessages.pop(); // Remove user message
                    }
                    return newMessages;
                  });
                  // Use setTimeout to ensure setMessages completes before send() reads the updated state.
                  // React batches state updates, so send() would otherwise read stale messages.
                  setTimeout(() => send(messageToRetry), 0);
                }}
                activeOpacity={0.7}
              >
                <Text style={styles.retryButtonText}>Retry</Text>
              </TouchableOpacity>
            </View>
>>>>>>> 512f8784
          </View>
        )}
        <View style={[styles.inputRow, { paddingBottom: 12 + insets.bottom }]}>
          <TouchableOpacity
            style={[styles.ttsToggle, ttsEnabled && styles.ttsToggleOn]}
            onPress={toggleTts}
            activeOpacity={0.7}
          >
            <Text style={styles.ttsToggleText}>{ttsEnabled ? '🔊' : '🔇'}</Text>
          </TouchableOpacity>
          <View style={styles.micWrapper}>
            <TouchableOpacity
              style={[styles.mic, listening && styles.micOn]}
              activeOpacity={0.7}
              delayPressIn={0}
              onPressIn={!handsFree ? (e: GestureResponderEvent) => {
                lastGrantTimeRef.current = Date.now();
                if (!listening) startRecording(e);
              } : undefined}
              onPressOut={!handsFree ? () => {
                const now = Date.now();
                const dt = now - lastGrantTimeRef.current;
                const delay = Math.max(0, minHoldMs - dt);
                if (delay > 0) {
                  setTimeout(() => { if (listening) stopRecordingAndHandle(); }, delay);
                } else {
                  if (listening) stopRecordingAndHandle();
                }
              } : undefined}
              onPress={handsFree ? () => {
                if (!listening) startRecording(); else stopRecordingAndHandle();
              } : undefined}
            >
              <Text style={styles.micText}>
                {listening ? '🎙️' : '🎤'}
              </Text>
              <Text style={[styles.micLabel, listening && styles.micLabelOn]}>
                {handsFree ? (listening ? 'Stop' : 'Talk') : (listening ? '...' : 'Hold')}
              </Text>
            </TouchableOpacity>
          </View>
          <TextInput
            style={styles.input}
            value={input}
            onChangeText={setInput}
            placeholder={handsFree ? (listening ? 'Listening…' : 'Type or tap mic') : (listening ? 'Listening…' : 'Type or hold mic')}
            placeholderTextColor={theme.colors.mutedForeground}
            multiline
          />
          <TouchableOpacity style={styles.sendButton} onPress={() => send(input)}>
            <Text style={styles.sendButtonText}>Send</Text>
          </TouchableOpacity>
        </View>
      </View>
    </KeyboardAvoidingView>
  );
}

function createStyles(theme: Theme) {
  return StyleSheet.create({
    msg: {
      padding: spacing.md,
      borderRadius: radius.xl,
      marginBottom: spacing.sm,
      maxWidth: '85%',
    },
    user: {
      backgroundColor: theme.colors.secondary,
      alignSelf: 'flex-end',
    },
    assistant: {
      backgroundColor: theme.colors.card,
      borderWidth: 1,
      borderColor: theme.colors.border,
      alignSelf: 'flex-start',
    },
    roleIcon: {
      fontSize: 14,
      marginRight: 4,
    },
    messageHeader: {
      flexDirection: 'row',
      alignItems: 'center',
      flexWrap: 'wrap',
      gap: spacing.xs,
      marginBottom: spacing.xs,
      paddingVertical: spacing.xs,
      marginHorizontal: -spacing.xs,
      paddingHorizontal: spacing.xs,
      borderRadius: radius.sm,
    },
    messageHeaderClickable: {
      // Visual hint that header is clickable
    },
    messageHeaderPressed: {
      backgroundColor: theme.colors.muted,
    },
    toolBadgeSmall: {
      backgroundColor: theme.colors.muted,
      paddingHorizontal: spacing.sm,
      paddingVertical: 3,
      borderRadius: radius.md,
      borderWidth: 1,
      borderColor: theme.colors.border,
      flexShrink: 1,
    },
    toolBadgePending: {
      backgroundColor: 'rgba(59, 130, 246, 0.1)',
      borderColor: 'rgba(59, 130, 246, 0.3)',
    },
    toolBadgeSuccess: {
      backgroundColor: 'rgba(34, 197, 94, 0.1)',
      borderColor: 'rgba(34, 197, 94, 0.3)',
    },
    toolBadgeError: {
      backgroundColor: 'rgba(239, 68, 68, 0.1)',
      borderColor: 'rgba(239, 68, 68, 0.3)',
    },
    toolBadgeSmallText: {
      fontSize: 11,
      color: theme.colors.mutedForeground,
      fontFamily: Platform.OS === 'ios' ? 'Menlo' : 'monospace',
      fontWeight: '600',
    },
    toolBadgePendingText: {
      color: 'rgb(59, 130, 246)',
    },
    toolBadgeSuccessText: {
      color: 'rgb(34, 197, 94)',
    },
    toolBadgeErrorText: {
      color: 'rgb(239, 68, 68)',
    },
    expandButton: {
      marginLeft: 'auto',
      paddingHorizontal: spacing.sm,
      paddingVertical: 4,
    },
    expandButtonText: {
      fontSize: 12,
      color: theme.colors.primary,
      fontWeight: '600',
    },
    collapsedToolPreview: {
      fontSize: 11,
      color: theme.colors.mutedForeground,
      fontFamily: Platform.OS === 'ios' ? 'Menlo' : 'monospace',
      opacity: 0.7,
      marginBottom: spacing.xs,
    },
    collapsedToolText: {
      fontSize: 12,
      color: theme.colors.mutedForeground,
    },
    collapsedToolTextSuccess: {
      color: 'rgb(34, 197, 94)',
    },
    collapsedToolTextError: {
      color: 'rgb(239, 68, 68)',
    },
    inputRow: {
      flexDirection: 'row',
      alignItems: 'center',
      gap: spacing.sm,
      padding: spacing.md,
      borderTopWidth: theme.hairline,
      borderColor: theme.colors.border,
      backgroundColor: theme.colors.card,
    },
    input: {
      ...theme.input,
      flex: 1,
      maxHeight: 120,
    },
    micWrapper: {
      borderRadius: radius.full,
    },
    mic: {
      width: 64,
      height: 64,
      borderRadius: 32,
      borderWidth: 2,
      borderColor: theme.colors.border,
      backgroundColor: theme.colors.card,
      alignItems: 'center',
      justifyContent: 'center',
    },
    micOn: {
      backgroundColor: theme.colors.primary,
      borderColor: theme.colors.primary,
    },
    micText: {
      fontSize: 24,
    },
    micLabel: {
      fontSize: 10,
      color: theme.colors.mutedForeground,
      marginTop: 2,
    },
    micLabelOn: {
      color: theme.colors.primaryForeground,
    },
    ttsToggle: {
      width: 40,
      height: 40,
      borderRadius: 20,
      borderWidth: 1,
      borderColor: theme.colors.border,
      backgroundColor: theme.colors.muted,
      alignItems: 'center',
      justifyContent: 'center',
    },
    ttsToggleOn: {
      backgroundColor: theme.colors.card,
      borderColor: theme.colors.primary,
    },
    ttsToggleText: {
      fontSize: 18,
    },
    sendButton: {
      backgroundColor: theme.colors.primary,
      paddingHorizontal: spacing.md,
      paddingVertical: spacing.sm,
      borderRadius: radius.lg,
    },
    sendButtonText: {
      color: theme.colors.primaryForeground,
      fontWeight: '600',
    },
    debugInfo: {
      backgroundColor: theme.colors.muted,
      padding: spacing.sm,
      margin: spacing.sm,
      borderRadius: radius.lg,
      borderLeftWidth: 4,
      borderLeftColor: theme.colors.primary,
    },
    debugText: {
      fontSize: 12,
      color: theme.colors.mutedForeground,
      fontFamily: Platform.OS === 'ios' ? 'Menlo' : 'monospace',
    },
    connectionBanner: {
      paddingHorizontal: spacing.md,
      paddingVertical: spacing.sm,
      marginHorizontal: spacing.md,
      marginBottom: spacing.sm,
      borderRadius: radius.md,
      borderWidth: 1,
    },
    connectionBannerReconnecting: {
      backgroundColor: 'rgba(59, 130, 246, 0.1)',
      borderColor: 'rgba(59, 130, 246, 0.3)',
    },
    connectionBannerFailed: {
      backgroundColor: 'rgba(239, 68, 68, 0.1)',
      borderColor: 'rgba(239, 68, 68, 0.3)',
    },
    connectionBannerContent: {
      flexDirection: 'row',
      alignItems: 'center',
    },
    connectionBannerIcon: {
      fontSize: 16,
      marginRight: spacing.sm,
    },
    connectionBannerTextContainer: {
      flex: 1,
    },
    connectionBannerText: {
      fontSize: 13,
      fontWeight: '500',
      color: theme.colors.foreground,
    },
    connectionBannerSubtext: {
      fontSize: 11,
      color: theme.colors.mutedForeground,
      marginTop: 2,
    },
    retryButton: {
      backgroundColor: theme.colors.primary,
      paddingHorizontal: spacing.md,
      paddingVertical: spacing.sm,
      borderRadius: radius.md,
      marginLeft: spacing.sm,
    },
    retryButtonText: {
      color: theme.colors.primaryForeground,
      fontSize: 13,
      fontWeight: '600',
    },
    scrollToBottomButton: {
      position: 'absolute',
      right: spacing.lg,
      width: 44,
      height: 44,
      borderRadius: 22,
      backgroundColor: theme.colors.primary,
      alignItems: 'center',
      justifyContent: 'center',
      shadowColor: '#000',
      shadowOffset: { width: 0, height: 2 },
      shadowOpacity: 0.25,
      shadowRadius: 4,
      elevation: 5,
    },
    scrollToBottomText: {
      fontSize: 20,
      color: theme.colors.primaryForeground,
      fontWeight: '600',
    },
    overlay: {
      position: 'absolute',
      left: 0,
      right: 0,
      bottom: 72,
      alignItems: 'center',
      padding: spacing.md,
    },
    overlayText: {
      ...theme.typography.caption,
      backgroundColor: 'rgba(0,0,0,0.75)',
      color: '#FFFFFF',
      paddingHorizontal: 12,
      paddingVertical: 8,
      borderRadius: radius.xl,
      marginBottom: 6,
    },
    overlayTranscript: {
      backgroundColor: 'rgba(0,0,0,0.6)',
      color: '#FFFFFF',
      padding: 10,
      borderRadius: radius.lg,
      maxWidth: '90%',
    },
    // Unified Tool Execution Card styles
    toolExecutionCard: {
      marginTop: spacing.sm,
      borderRadius: radius.lg,
      borderWidth: 1,
      borderColor: theme.colors.border,
      overflow: 'hidden',
    },
    toolExecutionPending: {
      borderColor: 'rgba(59, 130, 246, 0.4)',
      backgroundColor: 'rgba(59, 130, 246, 0.05)',
    },
    toolExecutionSuccess: {
      borderColor: 'rgba(34, 197, 94, 0.4)',
      backgroundColor: 'rgba(34, 197, 94, 0.05)',
    },
    toolExecutionError: {
      borderColor: 'rgba(239, 68, 68, 0.4)',
      backgroundColor: 'rgba(239, 68, 68, 0.05)',
    },
    toolExecutionCollapsed: {
      padding: spacing.sm,
    },
    toolParamsSection: {
      padding: spacing.sm,
      backgroundColor: 'rgba(59, 130, 246, 0.08)',
      borderBottomWidth: 1,
      borderBottomColor: 'rgba(59, 130, 246, 0.2)',
    },
    toolParamsSectionTitle: {
      fontSize: 11,
      fontWeight: '600',
      color: 'rgb(59, 130, 246)',
      marginBottom: spacing.sm,
    },
    toolCallCard: {
      backgroundColor: theme.colors.muted,
      borderRadius: radius.md,
      padding: spacing.sm,
      marginBottom: spacing.xs,
    },
    toolName: {
      fontFamily: Platform.OS === 'ios' ? 'Menlo' : 'monospace',
      fontWeight: '600',
      color: theme.colors.primary,
      fontSize: 12,
      marginBottom: spacing.xs,
    },
    toolParamsScroll: {
      maxHeight: 150,
      borderRadius: radius.sm,
      overflow: 'hidden',
    },
    toolParamsCode: {
      fontFamily: Platform.OS === 'ios' ? 'Menlo' : 'monospace',
      fontSize: 10,
      color: theme.colors.foreground,
      backgroundColor: theme.colors.background,
      padding: spacing.sm,
      borderRadius: radius.sm,
    },
    toolResponseSection: {
      padding: spacing.sm,
    },
    toolResponsePending: {
      backgroundColor: 'rgba(59, 130, 246, 0.05)',
    },
    toolResponseSuccess: {
      backgroundColor: 'rgba(34, 197, 94, 0.05)',
    },
    toolResponseError: {
      backgroundColor: 'rgba(239, 68, 68, 0.05)',
    },
    toolResponseSectionTitle: {
      fontSize: 11,
      fontWeight: '600',
      color: theme.colors.mutedForeground,
      marginBottom: spacing.sm,
    },
    toolResponsePendingText: {
      fontSize: 11,
      fontStyle: 'italic',
      color: theme.colors.mutedForeground,
      textAlign: 'center',
      paddingVertical: spacing.sm,
    },
    toolResultItem: {
      marginBottom: spacing.sm,
    },
    toolResultHeader: {
      flexDirection: 'row',
      alignItems: 'center',
      marginBottom: spacing.xs,
    },
    toolResultBadge: {
      fontSize: 11,
      fontWeight: '600',
      paddingHorizontal: 8,
      paddingVertical: 3,
      borderRadius: radius.sm,
    },
    toolResultBadgeSuccess: {
      backgroundColor: 'rgba(34, 197, 94, 0.2)',
      color: '#22c55e',
    },
    toolResultBadgeError: {
      backgroundColor: 'rgba(239, 68, 68, 0.2)',
      color: '#ef4444',
    },
    toolResultScroll: {
      maxHeight: 150,
      borderRadius: radius.sm,
      overflow: 'hidden',
    },
    toolResultCode: {
      fontFamily: Platform.OS === 'ios' ? 'Menlo' : 'monospace',
      fontSize: 10,
      color: theme.colors.foreground,
      backgroundColor: theme.colors.muted,
      padding: spacing.sm,
      borderRadius: radius.sm,
    },
    toolResultErrorSection: {
      marginTop: spacing.xs,
    },
    toolResultErrorLabel: {
      fontSize: 10,
      fontWeight: '500',
      color: '#ef4444',
      marginBottom: 2,
    },
    toolResultErrorText: {
      fontFamily: Platform.OS === 'ios' ? 'Menlo' : 'monospace',
      fontSize: 10,
      color: '#ef4444',
      backgroundColor: 'rgba(239, 68, 68, 0.1)',
      padding: spacing.sm,
      borderRadius: radius.sm,
    },
  });
}<|MERGE_RESOLUTION|>--- conflicted
+++ resolved
@@ -1739,7 +1739,6 @@
             )}
           </View>
         )}
-<<<<<<< HEAD
         {/* Message Queue Panel */}
         {messageQueueEnabled && queuedMessages.length > 0 && (
           <View style={{ paddingHorizontal: spacing.md, paddingTop: spacing.sm }}>
@@ -1764,7 +1763,8 @@
               }}
               onClear={() => messageQueue.clearQueue(currentConversationId)}
             />
-=======
+          </View>
+        )}
         {/* Connection status banner - shows when reconnecting */}
         {connectionState && connectionState.status === 'reconnecting' && (
           <View style={[styles.connectionBanner, styles.connectionBannerReconnecting]}>
@@ -1827,7 +1827,6 @@
                 <Text style={styles.retryButtonText}>Retry</Text>
               </TouchableOpacity>
             </View>
->>>>>>> 512f8784
           </View>
         )}
         <View style={[styles.inputRow, { paddingBottom: 12 + insets.bottom }]}>

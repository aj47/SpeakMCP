--- conflicted
+++ resolved
@@ -1067,7 +1067,6 @@
     }
   };
 
-<<<<<<< HEAD
   // Process a queued message (similar to send but handles queue state)
   const processQueuedMessage = async (queuedMsg: { id: string; text: string }) => {
     const text = queuedMsg.text;
@@ -1224,7 +1223,7 @@
       }
     }
   };
-=======
+
   // Track modifier keys for keyboard shortcut handling
   const modifierKeysRef = useRef<{ shift: boolean; ctrl: boolean; meta: boolean }>({
     shift: false,
@@ -1328,7 +1327,6 @@
     }
     setInput(text);
   }, []);
->>>>>>> 17e55149
 
   const ensureWebRecognizer = () => {
     if (Platform.OS !== 'web') return false;

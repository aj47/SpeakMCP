--- conflicted
+++ resolved
@@ -257,11 +257,7 @@
         </View>
       ),
     });
-<<<<<<< HEAD
-  }, [navigation, handsFree, handleKillSwitch, handleNewChat, responding, theme, isDark]);
-=======
-  }, [navigation, handsFree, handleKillSwitch, responding, theme, isDark, sessionStore]);
->>>>>>> 0660ad5f
+  }, [navigation, handsFree, handleKillSwitch, handleNewChat, responding, theme, isDark, sessionStore]);
 
 
   const [messages, setMessages] = useState<ChatMessage[]>([]);

/**
 * Session Store for Mobile App
 * Manages chat sessions with persistence using AsyncStorage
 */

import AsyncStorage from '@react-native-async-storage/async-storage';
import { createContext, useContext, useEffect, useState, useCallback } from 'react';
import { Session, SessionListItem, generateSessionId, generateMessageId, generateSessionTitle, sessionToListItem } from '../types/session';
import { ChatMessage } from '../lib/openaiClient';

const SESSIONS_KEY = 'chat_sessions_v1';
const CURRENT_SESSION_KEY = 'current_session_id_v1';

export interface SessionStore {
  sessions: Session[];
  currentSessionId: string | null;
  ready: boolean;

  // Session management
  createNewSession: () => Session;
  setCurrentSession: (id: string | null) => void;
  deleteSession: (id: string) => Promise<void>;
  clearAllSessions: () => Promise<void>;

  // Message management
  addMessage: (role: 'user' | 'assistant', content: string, toolCalls?: any[], toolResults?: any[]) => Promise<void>;
  getCurrentSession: () => Session | null;
  getSessionList: () => SessionListItem[];
  setMessages: (messages: ChatMessage[]) => Promise<void>;

<<<<<<< HEAD
  // Server conversation ID management - for continuing conversations on the remote server
  setServerConversationId: (conversationId: string) => Promise<void>;
=======
  // Server conversation ID management (for continuing conversations with SpeakMCP server)
  setServerConversationId: (serverConversationId: string) => Promise<void>;
  getServerConversationId: () => string | undefined;
>>>>>>> 55cafa5b
}

async function loadSessions(): Promise<Session[]> {
  try {
    const raw = await AsyncStorage.getItem(SESSIONS_KEY);
    if (!raw) return [];
    return JSON.parse(raw);
  } catch {
    return [];
  }
}

async function saveSessions(sessions: Session[]): Promise<void> {
  await AsyncStorage.setItem(SESSIONS_KEY, JSON.stringify(sessions));
}

async function loadCurrentSessionId(): Promise<string | null> {
  try {
    return await AsyncStorage.getItem(CURRENT_SESSION_KEY);
  } catch {
    return null;
  }
}

async function saveCurrentSessionId(id: string | null): Promise<void> {
  if (id) {
    await AsyncStorage.setItem(CURRENT_SESSION_KEY, id);
  } else {
    await AsyncStorage.removeItem(CURRENT_SESSION_KEY);
  }
}

export function useSessions(): SessionStore {
  const [sessions, setSessions] = useState<Session[]>([]);
  const [currentSessionId, setCurrentSessionIdState] = useState<string | null>(null);
  const [ready, setReady] = useState(false);

  // Load sessions on mount
  useEffect(() => {
    (async () => {
      const [loadedSessions, loadedCurrentId] = await Promise.all([
        loadSessions(),
        loadCurrentSessionId(),
      ]);
      setSessions(loadedSessions);
      setCurrentSessionIdState(loadedCurrentId);
      setReady(true);
    })();
  }, []);

  const createNewSession = useCallback((): Session => {
    const now = Date.now();
    const newSession: Session = {
      id: generateSessionId(),
      title: 'New Chat',
      createdAt: now,
      updatedAt: now,
      messages: [],
    };
    setSessions(prev => {
      const updated = [newSession, ...prev];
      saveSessions(updated);
      return updated;
    });
    setCurrentSessionIdState(newSession.id);
    saveCurrentSessionId(newSession.id);
    return newSession;
  }, []);

  const setCurrentSession = useCallback((id: string | null) => {
    setCurrentSessionIdState(id);
    saveCurrentSessionId(id);
  }, []);

  const deleteSession = useCallback(async (id: string) => {
    setSessions(prev => {
      const updated = prev.filter(s => s.id !== id);
      saveSessions(updated);
      return updated;
    });
    if (currentSessionId === id) {
      setCurrentSessionIdState(null);
      await saveCurrentSessionId(null);
    }
  }, [currentSessionId]);

  const clearAllSessions = useCallback(async () => {
    setSessions([]);
    setCurrentSessionIdState(null);
    await Promise.all([
      saveSessions([]),
      saveCurrentSessionId(null),
    ]);
  }, []);

  const getCurrentSession = useCallback((): Session | null => {
    if (!currentSessionId) return null;
    return sessions.find(s => s.id === currentSessionId) || null;
  }, [sessions, currentSessionId]);

  const getSessionList = useCallback((): SessionListItem[] => {
    return sessions.map(sessionToListItem);
  }, [sessions]);

  const addMessage = useCallback(async (
    role: 'user' | 'assistant',
    content: string,
    toolCalls?: any[],
    toolResults?: any[]
  ) => {
    if (!currentSessionId) return;

    setSessions(prev => {
      const updated = prev.map(session => {
        if (session.id !== currentSessionId) return session;

        const now = Date.now();
        const newMessage = {
          id: generateMessageId(),
          role,
          content,
          timestamp: now,
          toolCalls,
          toolResults,
        };

        // Update title if this is the first user message
        let title = session.title;
        if (role === 'user' && session.messages.length === 0) {
          title = generateSessionTitle(content);
        }

        return {
          ...session,
          title,
          updatedAt: now,
          messages: [...session.messages, newMessage],
        };
      });
      saveSessions(updated);
      return updated;
    });
  }, [currentSessionId]);

  // Set messages directly (for updating from chat responses)
  const setMessages = useCallback(async (messages: ChatMessage[]) => {
    if (!currentSessionId) return;

    setSessions(prev => {
      const updated = prev.map(session => {
        if (session.id !== currentSessionId) return session;

        const now = Date.now();
        // Convert ChatMessage to session format
        const sessionMessages = messages.map((m, idx) => ({
          id: generateMessageId(),
          role: m.role as 'system' | 'user' | 'assistant',
          content: m.content || '',
          timestamp: now + idx,
          toolCalls: m.toolCalls,
          toolResults: m.toolResults,
        }));

        // Update title from first user message if needed
        let title = session.title;
        const firstUserMsg = messages.find(m => m.role === 'user');
        if (title === 'New Chat' && firstUserMsg?.content) {
          title = generateSessionTitle(firstUserMsg.content);
        }

        return {
          ...session,
          title,
          updatedAt: now,
          messages: sessionMessages,
        };
      });
      saveSessions(updated);
      return updated;
    });
  }, [currentSessionId]);

<<<<<<< HEAD
  // Set the server-side conversation ID for the current session
  // This enables follow-up messages to continue the same conversation on the server
  const setServerConversationId = useCallback(async (conversationId: string) => {
=======
  // Set the server-side conversation ID for the current session (fixes #501)
  const setServerConversationId = useCallback(async (serverConversationId: string) => {
>>>>>>> 55cafa5b
    if (!currentSessionId) return;

    setSessions(prev => {
      const updated = prev.map(session => {
        if (session.id !== currentSessionId) return session;
        return {
          ...session,
<<<<<<< HEAD
          serverConversationId: conversationId,
=======
          serverConversationId,
>>>>>>> 55cafa5b
          updatedAt: Date.now(),
        };
      });
      saveSessions(updated);
      return updated;
    });
  }, [currentSessionId]);

<<<<<<< HEAD
=======
  // Get the server-side conversation ID for the current session
  const getServerConversationId = useCallback((): string | undefined => {
    const session = getCurrentSession();
    return session?.serverConversationId;
  }, [getCurrentSession]);

>>>>>>> 55cafa5b
  return {
    sessions,
    currentSessionId,
    ready,
    createNewSession,
    setCurrentSession,
    deleteSession,
    clearAllSessions,
    addMessage,
    getCurrentSession,
    getSessionList,
    setMessages,
    setServerConversationId,
<<<<<<< HEAD
=======
    getServerConversationId,
>>>>>>> 55cafa5b
  };
}

// Context for session store
export const SessionContext = createContext<SessionStore | null>(null);

export function useSessionContext(): SessionStore {
  const ctx = useContext(SessionContext);
  if (!ctx) throw new Error('SessionContext missing');
  return ctx;
}
<|MERGE_RESOLUTION|>--- conflicted
+++ resolved
@@ -28,14 +28,9 @@
   getSessionList: () => SessionListItem[];
   setMessages: (messages: ChatMessage[]) => Promise<void>;
 
-<<<<<<< HEAD
-  // Server conversation ID management - for continuing conversations on the remote server
-  setServerConversationId: (conversationId: string) => Promise<void>;
-=======
   // Server conversation ID management (for continuing conversations with SpeakMCP server)
   setServerConversationId: (serverConversationId: string) => Promise<void>;
   getServerConversationId: () => string | undefined;
->>>>>>> 55cafa5b
 }
 
 async function loadSessions(): Promise<Session[]> {
@@ -218,14 +213,8 @@
     });
   }, [currentSessionId]);
 
-<<<<<<< HEAD
-  // Set the server-side conversation ID for the current session
-  // This enables follow-up messages to continue the same conversation on the server
-  const setServerConversationId = useCallback(async (conversationId: string) => {
-=======
   // Set the server-side conversation ID for the current session (fixes #501)
   const setServerConversationId = useCallback(async (serverConversationId: string) => {
->>>>>>> 55cafa5b
     if (!currentSessionId) return;
 
     setSessions(prev => {
@@ -233,11 +222,7 @@
         if (session.id !== currentSessionId) return session;
         return {
           ...session,
-<<<<<<< HEAD
-          serverConversationId: conversationId,
-=======
           serverConversationId,
->>>>>>> 55cafa5b
           updatedAt: Date.now(),
         };
       });
@@ -246,15 +231,12 @@
     });
   }, [currentSessionId]);
 
-<<<<<<< HEAD
-=======
   // Get the server-side conversation ID for the current session
   const getServerConversationId = useCallback((): string | undefined => {
     const session = getCurrentSession();
     return session?.serverConversationId;
   }, [getCurrentSession]);
 
->>>>>>> 55cafa5b
   return {
     sessions,
     currentSessionId,
@@ -268,10 +250,7 @@
     getSessionList,
     setMessages,
     setServerConversationId,
-<<<<<<< HEAD
-=======
     getServerConversationId,
->>>>>>> 55cafa5b
   };
 }
 

import fs from "fs"
import { getRendererHandlers, tipc } from "@egoist/tipc/main"
import { showPanelWindow, WINDOWS, resizePanelForAgentMode, resizePanelToNormal } from "./window"
import {
  app,
  clipboard,
  Menu,
  shell,
  systemPreferences,
  dialog,
} from "electron"
import path from "path"
import { configStore, recordingsFolder } from "./config"
import { Config, RecordingHistoryItem, MCPConfig, MCPServerConfig, Conversation, ConversationHistoryItem } from "../shared/types"
import { conversationService } from "./conversation-service"
import { RendererHandlers } from "./renderer-handlers"
import { postProcessTranscript, processTranscriptWithTools, processTranscriptWithAgentMode } from "./llm"
import { mcpService, MCPToolResult } from "./mcp-service"
import { state, agentProcessManager } from "./state"

// Unified agent mode processing function
async function processWithAgentMode(
  text: string,
  conversationId?: string
): Promise<string> {
  const config = configStore.get()

  // Set agent mode state
  state.isAgentModeActive = true
  state.shouldStopAgent = false
  state.agentIterationCount = 0

  try {
    if (!config.mcpToolsEnabled) {
      throw new Error("MCP tools are not enabled")
    }

<<<<<<< HEAD
  if (!config.mcpToolsEnabled) {
    throw new Error("MCP tools are not enabled")
  }

  // Initialize MCP service respecting user preferences
  // This will only initialize servers that:
  // 1. Are not disabled in config AND
  // 2. Are not runtime-disabled by user (unless first initialization)
  await mcpService.initialize()
=======
    // Initialize MCP service if not already done
    await mcpService.initialize()
>>>>>>> 9b02249c

    // Get available tools
    const availableTools = mcpService.getAvailableTools()

  if (config.mcpAgentModeEnabled) {
    // Use agent mode for iterative tool calling
    const executeToolCall = async (toolCall: any): Promise<MCPToolResult> => {
      return await mcpService.executeToolCall(toolCall)
    }

    // Load previous conversation history if continuing a conversation
    let previousConversationHistory: Array<{
      role: "user" | "assistant" | "tool"
      content: string
      toolCalls?: any[]
      toolResults?: any[]
    }> | undefined

    if (conversationId) {
      const conversation = await conversationService.loadConversation(conversationId)

      if (conversation && conversation.messages.length > 0) {
        // Convert conversation messages to the format expected by agent mode
        // Exclude the last message since it's the current user input that will be added
        const messagesToConvert = conversation.messages.slice(0, -1)
        previousConversationHistory = messagesToConvert.map(msg => ({
          role: msg.role,
          content: msg.content,
          toolCalls: msg.toolCalls,
          toolResults: msg.toolResults
        }))

      }
    }

    const agentResult = await processTranscriptWithAgentMode(
      text,
      availableTools,
      executeToolCall,
      config.mcpMaxIterations || 50, // Use configured max iterations or default to 50
      previousConversationHistory
    )

    return agentResult.content
  } else {
    // Use single-shot tool calling
    const result = await processTranscriptWithTools(text, availableTools)

    if (result.toolCalls && result.toolCalls.length > 0) {
      // Execute tool calls and get results
      const toolResults: MCPToolResult[] = []

      for (const toolCall of result.toolCalls) {
        try {
          const toolResult = await mcpService.executeToolCall(toolCall)
          toolResults.push(toolResult)
        } catch (error) {
          toolResults.push({
            content: [{
              type: "text",
              text: `Error: ${error instanceof Error ? error.message : 'Unknown error'}`
            }],
            isError: true
          })
        }
      }

      // Combine tool results into final response
      const toolResultTexts = toolResults.map(result =>
        result.content.map(item => item.text).join('\n')
      ).join('\n\n')

      return result.content
        ? `${result.content}\n\n${toolResultTexts}`
        : toolResultTexts
    } else {
      return result.content || text
    }
  }
  } finally {
    // Clean up agent state
    state.isAgentModeActive = false
    state.shouldStopAgent = false
    state.agentIterationCount = 0
  }
}
import { diagnosticsService } from "./diagnostics"
import { state } from "./state"
import { updateTrayIcon } from "./tray"
import { isAccessibilityGranted } from "./utils"
import { writeText, writeTextWithFocusRestore } from "./keyboard"


const t = tipc.create()

const getRecordingHistory = () => {
  try {
    const history = JSON.parse(
      fs.readFileSync(path.join(recordingsFolder, "history.json"), "utf8"),
    ) as RecordingHistoryItem[]

    // sort desc by createdAt
    return history.sort((a, b) => b.createdAt - a.createdAt)
  } catch {
    return []
  }
}

const saveRecordingsHitory = (history: RecordingHistoryItem[]) => {
  fs.writeFileSync(
    path.join(recordingsFolder, "history.json"),
    JSON.stringify(history),
  )
}

export const router = {
  restartApp: t.procedure.action(async () => {
    app.relaunch()
    app.quit()
  }),

  getUpdateInfo: t.procedure.action(async () => {
    const { getUpdateInfo } = await import("./updater")
    return getUpdateInfo()
  }),

  quitAndInstall: t.procedure.action(async () => {
    const { quitAndInstall } = await import("./updater")

    quitAndInstall()
  }),

  checkForUpdatesAndDownload: t.procedure.action(async () => {
    const { checkForUpdatesAndDownload } = await import("./updater")

    return checkForUpdatesAndDownload()
  }),

  openMicrophoneInSystemPreferences: t.procedure.action(async () => {
    await shell.openExternal(
      "x-apple.systempreferences:com.apple.preference.security?Privacy_Microphone",
    )
  }),

  hidePanelWindow: t.procedure.action(async () => {
    const panel = WINDOWS.get("panel")

    panel?.hide()
  }),

  resizePanelForAgentMode: t.procedure.action(async () => {
    resizePanelForAgentMode()
  }),

  resizePanelToNormal: t.procedure.action(async () => {
    resizePanelToNormal()
  }),

  debugPanelState: t.procedure.action(async () => {
    const panel = WINDOWS.get("panel")
    const state = {
      exists: !!panel,
      isVisible: panel?.isVisible() || false,
      isDestroyed: panel?.isDestroyed() || false,
      bounds: panel?.getBounds() || null,
      isAlwaysOnTop: panel?.isAlwaysOnTop() || false
    }
    return state
  }),

  emergencyStopAgent: t.procedure.action(async () => {
    const { emergencyStopAgentMode } = await import("./window")
    await emergencyStopAgentMode()

    // Also stop MCP processes
    mcpService.emergencyStopAllProcesses()

    return { success: true, message: "Agent mode emergency stopped" }
  }),

  getAgentStatus: t.procedure.action(async () => {
    return {
      isAgentModeActive: state.isAgentModeActive,
      shouldStopAgent: state.shouldStopAgent,
      agentIterationCount: state.agentIterationCount,
      activeProcessCount: agentProcessManager.getActiveProcessCount()
    }
  }),

  showContextMenu: t.procedure
    .input<{ x: number; y: number; selectedText?: string }>()
    .action(async ({ input, context }) => {
      const items: Electron.MenuItemConstructorOptions[] = []

      if (input.selectedText) {
        items.push({
          label: "Copy",
          click() {
            clipboard.writeText(input.selectedText || "")
          },
        })
      }

      if (import.meta.env.DEV) {
        items.push({
          label: "Inspect Element",
          click() {
            context.sender.inspectElement(input.x, input.y)
          },
        })
      }

      const panelWindow = WINDOWS.get("panel")
      const isPanelWindow = panelWindow?.webContents.id === context.sender.id

      if (isPanelWindow) {
        items.push({
          label: "Close",
          click() {
            panelWindow?.hide()
          },
        })
      }

      const menu = Menu.buildFromTemplate(items)
      menu.popup({
        x: input.x,
        y: input.y,
      })
    }),

  getMicrophoneStatus: t.procedure.action(async () => {
    return systemPreferences.getMediaAccessStatus("microphone")
  }),

  isAccessibilityGranted: t.procedure.action(async () => {
    return isAccessibilityGranted()
  }),





  requestAccesssbilityAccess: t.procedure.action(async () => {
    if (process.platform === "win32") return true

    return systemPreferences.isTrustedAccessibilityClient(true)
  }),

  requestMicrophoneAccess: t.procedure.action(async () => {
    return systemPreferences.askForMediaAccess("microphone")
  }),

  showPanelWindow: t.procedure.action(async () => {
    showPanelWindow()
  }),

  displayError: t.procedure
    .input<{ title?: string; message: string }>()
    .action(async ({ input }) => {
      dialog.showErrorBox(input.title || "Error", input.message)
    }),

  createRecording: t.procedure
    .input<{
      recording: ArrayBuffer
      duration: number
    }>()
    .action(async ({ input }) => {

      fs.mkdirSync(recordingsFolder, { recursive: true })

      const config = configStore.get()
      let transcript: string

      // Use OpenAI or Groq for transcription
        const form = new FormData()
        form.append(
          "file",
          new File([input.recording], "recording.webm", { type: "audio/webm" }),
        )
        form.append(
          "model",
          config.sttProviderId === "groq" ? "whisper-large-v3" : "whisper-1",
        )
        form.append("response_format", "json")

        // Add prompt parameter for Groq if provided
        if (config.sttProviderId === "groq" && config.groqSttPrompt?.trim()) {
          form.append("prompt", config.groqSttPrompt.trim())
        }

        const groqBaseUrl = config.groqBaseUrl || "https://api.groq.com/openai/v1"
        const openaiBaseUrl = config.openaiBaseUrl || "https://api.openai.com/v1"

        const transcriptResponse = await fetch(
          config.sttProviderId === "groq"
            ? `${groqBaseUrl}/audio/transcriptions`
            : `${openaiBaseUrl}/audio/transcriptions`,
          {
            method: "POST",
            headers: {
              Authorization: `Bearer ${config.sttProviderId === "groq" ? config.groqApiKey : config.openaiApiKey}`,
            },
            body: form,
          },
        )

        if (!transcriptResponse.ok) {
          const message = `${transcriptResponse.statusText} ${(await transcriptResponse.text()).slice(0, 300)}`

          throw new Error(message)
        }

        const json: { text: string } = await transcriptResponse.json()
        transcript = await postProcessTranscript(json.text)

      const history = getRecordingHistory()
      const item: RecordingHistoryItem = {
        id: Date.now().toString(),
        createdAt: Date.now(),
        duration: input.duration,
        transcript,
      }
      history.push(item)
      saveRecordingsHitory(history)

      fs.writeFileSync(
        path.join(recordingsFolder, `${item.id}.webm`),
        Buffer.from(input.recording),
      )

      const main = WINDOWS.get("main")
      if (main) {
        getRendererHandlers<RendererHandlers>(
          main.webContents,
        ).refreshRecordingHistory.send()
      }

      const panel = WINDOWS.get("panel")
      if (panel) {
        panel.hide()
      }

      // paste
      clipboard.writeText(transcript)
      if (isAccessibilityGranted()) {
        // Add a small delay for regular transcripts too to be less disruptive
        const pasteDelay = 500 // 0.5 second delay for regular transcripts
        setTimeout(async () => {
          try {
            await writeTextWithFocusRestore(transcript)
          } catch (error) {
            // Don't throw here, just log the error so the recording still gets saved
          }
        }, pasteDelay)
      }
    }),

  createTextInput: t.procedure
    .input<{
      text: string
    }>()
    .action(async ({ input }) => {
      const config = configStore.get()
      let processedText = input.text

      // Apply post-processing if enabled
      if (config.transcriptPostProcessingEnabled) {
        try {
          processedText = await postProcessTranscript(input.text)
        } catch (error) {
          // Continue with original text if post-processing fails
        }
      }

      // Save to history
      const history = getRecordingHistory()
      const item: RecordingHistoryItem = {
        id: Date.now().toString(),
        createdAt: Date.now(),
        duration: 0, // Text input has no duration
        transcript: processedText,
      }
      history.push(item)
      saveRecordingsHitory(history)

      const main = WINDOWS.get("main")
      if (main) {
        getRendererHandlers<RendererHandlers>(
          main.webContents,
        ).refreshRecordingHistory.send()
      }

      const panel = WINDOWS.get("panel")
      if (panel) {
        panel.hide()
      }

      // Auto-paste if enabled
      if (config.mcpAutoPasteEnabled && state.focusedAppBeforeRecording) {
        setTimeout(async () => {
          try {
            await writeText(processedText)
          } catch (error) {
            // Ignore paste errors
          }
        }, config.mcpAutoPasteDelay || 1000)
      }
    }),

  createMcpTextInput: t.procedure
    .input<{
      text: string
      conversationId?: string
    }>()
    .action(async ({ input }) => {
      const config = configStore.get()

      if (!config.mcpToolsEnabled) {
        // Fall back to regular text input processing
        return router.createTextInput({ text: input.text })
      }

      // Use unified agent mode processing
      const finalResponse = await processWithAgentMode(input.text, input.conversationId)

      // Save to history
      const history = getRecordingHistory()
      const item: RecordingHistoryItem = {
        id: Date.now().toString(),
        createdAt: Date.now(),
        duration: 0, // Text input has no duration
        transcript: finalResponse,
      }
      history.push(item)
      saveRecordingsHitory(history)

      const main = WINDOWS.get("main")
      if (main) {
        getRendererHandlers<RendererHandlers>(
          main.webContents,
        ).refreshRecordingHistory.send()
      }

      // Auto-paste if enabled
      if (config.mcpAutoPasteEnabled && state.focusedAppBeforeRecording) {
        setTimeout(async () => {
          try {
            await writeText(finalResponse)
          } catch (error) {
            // Ignore paste errors
          }
        }, config.mcpAutoPasteDelay || 1000)
      }
    }),

  createMcpRecording: t.procedure
    .input<{
      recording: ArrayBuffer
      duration: number
      conversationId?: string
    }>()
    .action(async ({ input }) => {
      fs.mkdirSync(recordingsFolder, { recursive: true })

      const config = configStore.get()
      let transcript: string

      // Initialize MCP service if not already done
      await mcpService.initialize()

      // First, transcribe the audio using the same logic as regular recording
      // Use OpenAI or Groq for transcription
      const form = new FormData()
      form.append(
        "file",
        new File([input.recording], "recording.webm", { type: "audio/webm" }),
      )
      form.append(
        "model",
        config.sttProviderId === "groq" ? "whisper-large-v3" : "whisper-1",
      )
      form.append("response_format", "json")

      if (config.sttProviderId === "groq" && config.groqSttPrompt?.trim()) {
        form.append("prompt", config.groqSttPrompt.trim())
      }

      const groqBaseUrl = config.groqBaseUrl || "https://api.groq.com/openai/v1"
      const openaiBaseUrl = config.openaiBaseUrl || "https://api.openai.com/v1"

      const transcriptResponse = await fetch(
        config.sttProviderId === "groq"
          ? `${groqBaseUrl}/audio/transcriptions`
          : `${openaiBaseUrl}/audio/transcriptions`,
        {
          method: "POST",
          headers: {
            Authorization: `Bearer ${config.sttProviderId === "groq" ? config.groqApiKey : config.openaiApiKey}`,
          },
          body: form,
        },
      )

      if (!transcriptResponse.ok) {
        const message = `${transcriptResponse.statusText} ${(await transcriptResponse.text()).slice(0, 300)}`
        throw new Error(message)
      }

      const json: { text: string } = await transcriptResponse.json()
      transcript = json.text

      // Create or continue conversation
      let conversationId = input.conversationId
      let conversation: Conversation | null = null

      if (!conversationId) {
        // Create new conversation with the transcript
        conversation = await conversationService.createConversation(transcript, "user")
        conversationId = conversation.id
      } else {
        // Load existing conversation and add user message
        conversation = await conversationService.loadConversation(conversationId)
        if (conversation) {
          await conversationService.addMessageToConversation(conversationId, transcript, "user")
        } else {
          conversation = await conversationService.createConversation(transcript, "user")
          conversationId = conversation.id
        }
      }

      // Use unified agent mode processing
      const finalResponse = await processWithAgentMode(transcript, conversationId)

      // Add assistant response to conversation
      if (conversationId) {
        await conversationService.addMessageToConversation(conversationId, finalResponse, "assistant")
      }

      // Save to history
      const history = getRecordingHistory()
      const item: RecordingHistoryItem = {
        id: Date.now().toString(),
        createdAt: Date.now(),
        duration: input.duration,
        transcript: finalResponse,
      }
      history.push(item)
      saveRecordingsHitory(history)

      fs.writeFileSync(
        path.join(recordingsFolder, `${item.id}.webm`),
        Buffer.from(input.recording),
      )

      const main = WINDOWS.get("main")
      if (main) {
        getRendererHandlers<RendererHandlers>(
          main.webContents,
        ).refreshRecordingHistory.send()
      }

      // Agent mode result is displayed in GUI - no clipboard or pasting logic needed

      // Return the conversation ID so frontend can use it for subsequent requests
      return { conversationId }
    }),

  getRecordingHistory: t.procedure.action(async () => getRecordingHistory()),

  deleteRecordingItem: t.procedure
    .input<{ id: string }>()
    .action(async ({ input }) => {
      const recordings = getRecordingHistory().filter(
        (item) => item.id !== input.id,
      )
      saveRecordingsHitory(recordings)
      fs.unlinkSync(path.join(recordingsFolder, `${input.id}.webm`))
    }),

  deleteRecordingHistory: t.procedure.action(async () => {
    fs.rmSync(recordingsFolder, { force: true, recursive: true })
  }),

  getConfig: t.procedure.action(async () => {
    return configStore.get()
  }),

  saveConfig: t.procedure
    .input<{ config: Config }>()
    .action(async ({ input }) => {
      configStore.save(input.config)
    }),

  recordEvent: t.procedure
    .input<{ type: "start" | "end" }>()
    .action(async ({ input }) => {
      if (input.type === "start") {
        state.isRecording = true
      } else {
        state.isRecording = false
      }
      updateTrayIcon()
    }),

  clearTextInputState: t.procedure.action(async () => {
    state.isTextInputActive = false
  }),

  // MCP Config File Operations
  loadMcpConfigFile: t.procedure.action(async () => {
    const result = await dialog.showOpenDialog({
      title: "Load MCP Configuration",
      filters: [
        { name: "JSON Files", extensions: ["json"] },
        { name: "All Files", extensions: ["*"] }
      ],
      properties: ["openFile"]
    })

    if (result.canceled || !result.filePaths.length) {
      return null
    }

    try {
      const configContent = fs.readFileSync(result.filePaths[0], "utf8")
      const mcpConfig = JSON.parse(configContent) as MCPConfig

      // Basic validation
      if (!mcpConfig.mcpServers || typeof mcpConfig.mcpServers !== "object") {
        throw new Error("Invalid MCP config: missing or invalid mcpServers")
      }

      // Validate each server config
      for (const [serverName, serverConfig] of Object.entries(mcpConfig.mcpServers)) {
        if (!serverConfig.command || !Array.isArray(serverConfig.args)) {
          throw new Error(`Invalid server config for "${serverName}": missing command or args`)
        }
      }

      return mcpConfig
    } catch (error) {
      throw new Error(`Failed to load MCP config: ${error instanceof Error ? error.message : String(error)}`)
    }
  }),

  saveMcpConfigFile: t.procedure
    .input<{ config: MCPConfig }>()
    .action(async ({ input }) => {
      const result = await dialog.showSaveDialog({
        title: "Save MCP Configuration",
        defaultPath: "mcp.json",
        filters: [
          { name: "JSON Files", extensions: ["json"] },
          { name: "All Files", extensions: ["*"] }
        ]
      })

      if (result.canceled || !result.filePath) {
        return false
      }

      try {
        fs.writeFileSync(result.filePath, JSON.stringify(input.config, null, 2))
        return true
      } catch (error) {
        throw new Error(`Failed to save MCP config: ${error instanceof Error ? error.message : String(error)}`)
      }
    }),

  validateMcpConfig: t.procedure
    .input<{ config: MCPConfig }>()
    .action(async ({ input }) => {
      try {
        if (!input.config.mcpServers || typeof input.config.mcpServers !== "object") {
          return { valid: false, error: "Missing or invalid mcpServers" }
        }

        for (const [serverName, serverConfig] of Object.entries(input.config.mcpServers)) {
          if (!serverConfig.command) {
            return { valid: false, error: `Server "${serverName}": missing command` }
          }
          if (!Array.isArray(serverConfig.args)) {
            return { valid: false, error: `Server "${serverName}": args must be an array` }
          }
          if (serverConfig.env && typeof serverConfig.env !== "object") {
            return { valid: false, error: `Server "${serverName}": env must be an object` }
          }
          if (serverConfig.timeout && typeof serverConfig.timeout !== "number") {
            return { valid: false, error: `Server "${serverName}": timeout must be a number` }
          }
          if (serverConfig.disabled && typeof serverConfig.disabled !== "boolean") {
            return { valid: false, error: `Server "${serverName}": disabled must be a boolean` }
          }
        }

        return { valid: true }
      } catch (error) {
        return { valid: false, error: error instanceof Error ? error.message : String(error) }
      }
    }),

  getMcpServerStatus: t.procedure.action(async () => {
    return mcpService.getServerStatus()
  }),

  getMcpInitializationStatus: t.procedure.action(async () => {
    return mcpService.getInitializationStatus()
  }),

  getMcpDetailedToolList: t.procedure.action(async () => {
    return mcpService.getDetailedToolList()
  }),

  setMcpToolEnabled: t.procedure
    .input<{ toolName: string; enabled: boolean }>()
    .action(async ({ input }) => {
      const success = mcpService.setToolEnabled(input.toolName, input.enabled)
      return { success }
    }),

  setMcpServerRuntimeEnabled: t.procedure
    .input<{ serverName: string; enabled: boolean }>()
    .action(async ({ input }) => {
      const success = mcpService.setServerRuntimeEnabled(input.serverName, input.enabled)
      return { success }
    }),

  getMcpServerRuntimeState: t.procedure
    .input<{ serverName: string }>()
    .action(async ({ input }) => {
      return {
        runtimeEnabled: mcpService.isServerRuntimeEnabled(input.serverName),
        available: mcpService.isServerAvailable(input.serverName)
      }
    }),

  getMcpDisabledTools: t.procedure.action(async () => {
    return mcpService.getDisabledTools()
  }),

  // Diagnostics endpoints
  getDiagnosticReport: t.procedure.action(async () => {
    try {
      return await diagnosticsService.generateDiagnosticReport()
    } catch (error) {
      diagnosticsService.logError('tipc', 'Failed to generate diagnostic report', error)
      throw error
    }
  }),

  saveDiagnosticReport: t.procedure
    .input<{ filePath?: string }>()
    .action(async ({ input }) => {
      try {
        const savedPath = await diagnosticsService.saveDiagnosticReport(input.filePath)
        return { success: true, filePath: savedPath }
      } catch (error) {
        diagnosticsService.logError('tipc', 'Failed to save diagnostic report', error)
        return { success: false, error: error instanceof Error ? error.message : String(error) }
      }
    }),

  performHealthCheck: t.procedure.action(async () => {
    try {
      return await diagnosticsService.performHealthCheck()
    } catch (error) {
      diagnosticsService.logError('tipc', 'Failed to perform health check', error)
      throw error
    }
  }),

  getRecentErrors: t.procedure
    .input<{ count?: number }>()
    .action(async ({ input }) => {
      return diagnosticsService.getRecentErrors(input.count || 10)
    }),

  clearErrorLog: t.procedure.action(async () => {
    diagnosticsService.clearErrorLog()
    return { success: true }
  }),

  testMcpServerConnection: t.procedure
    .input<{ serverName: string; serverConfig: MCPServerConfig }>()
    .action(async ({ input }) => {
      return mcpService.testServerConnection(input.serverName, input.serverConfig)
    }),

  restartMcpServer: t.procedure
    .input<{ serverName: string }>()
    .action(async ({ input }) => {
      return mcpService.restartServer(input.serverName)
    }),

  stopMcpServer: t.procedure
    .input<{ serverName: string }>()
    .action(async ({ input }) => {
      return mcpService.stopServer(input.serverName)
    }),

  // Models Management
  fetchAvailableModels: t.procedure
    .input<{ providerId: string }>()
    .action(async ({ input }) => {
      const { fetchAvailableModels } = await import('./models-service')
      return fetchAvailableModels(input.providerId)
    }),

  // Conversation Management
  getConversationHistory: t.procedure.action(async () => {
    return conversationService.getConversationHistory()
  }),

  loadConversation: t.procedure
    .input<{ conversationId: string }>()
    .action(async ({ input }) => {
      return conversationService.loadConversation(input.conversationId)
    }),

  saveConversation: t.procedure
    .input<{ conversation: Conversation }>()
    .action(async ({ input }) => {
      await conversationService.saveConversation(input.conversation)
    }),

  createConversation: t.procedure
    .input<{ firstMessage: string; role?: "user" | "assistant" }>()
    .action(async ({ input }) => {
      return conversationService.createConversation(input.firstMessage, input.role)
    }),

  addMessageToConversation: t.procedure
    .input<{
      conversationId: string
      content: string
      role: "user" | "assistant" | "tool"
      toolCalls?: Array<{ name: string; arguments: any }>
      toolResults?: Array<{ success: boolean; content: string; error?: string }>
    }>()
    .action(async ({ input }) => {
      return conversationService.addMessageToConversation(
        input.conversationId,
        input.content,
        input.role,
        input.toolCalls,
        input.toolResults
      )
    }),

  deleteConversation: t.procedure
    .input<{ conversationId: string }>()
    .action(async ({ input }) => {
      await conversationService.deleteConversation(input.conversationId)
    }),

  deleteAllConversations: t.procedure.action(async () => {
    await conversationService.deleteAllConversations()
  }),
}

export type Router = typeof router<|MERGE_RESOLUTION|>--- conflicted
+++ resolved
@@ -35,23 +35,17 @@
       throw new Error("MCP tools are not enabled")
     }
 
-<<<<<<< HEAD
-  if (!config.mcpToolsEnabled) {
-    throw new Error("MCP tools are not enabled")
-  }
+    // Initialize MCP service if not already done
+    await mcpService.initialize()
 
   // Initialize MCP service respecting user preferences
   // This will only initialize servers that:
   // 1. Are not disabled in config AND
   // 2. Are not runtime-disabled by user (unless first initialization)
   await mcpService.initialize()
-=======
-    // Initialize MCP service if not already done
-    await mcpService.initialize()
->>>>>>> 9b02249c
-
-    // Get available tools
-    const availableTools = mcpService.getAvailableTools()
+
+  // Get available tools
+  const availableTools = mcpService.getAvailableTools()
 
   if (config.mcpAgentModeEnabled) {
     // Use agent mode for iterative tool calling

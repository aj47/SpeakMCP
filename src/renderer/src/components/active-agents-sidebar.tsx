--- conflicted
+++ resolved
@@ -40,12 +40,6 @@
   const { focusedSessionId, setFocusedSessionId } = useConversation()
   const navigate = useNavigate()
 
-<<<<<<< HEAD
-  // (removed) optimistic snooze state - not used; backend is source of truth
-  // const [optimisticSnoozeState, setOptimisticSnoozeState] = useState<Map<string, boolean>>(new Map())
-
-=======
->>>>>>> c68cc273
   const { data } = useQuery<AgentSessionsResponse>({
     queryKey: ["agentSessions"],
     queryFn: async () => {

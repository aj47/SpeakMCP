--- conflicted
+++ resolved
@@ -213,11 +213,7 @@
         )}
 
         {/* Scrollable content area */}
-<<<<<<< HEAD
-        <div className="flex-1 overflow-y-auto overflow-x-hidden">
-=======
         <div className="min-w-0 flex-1 overflow-y-auto overflow-x-hidden">
->>>>>>> 920aee17
           <Outlet />
         </div>
       </div>
